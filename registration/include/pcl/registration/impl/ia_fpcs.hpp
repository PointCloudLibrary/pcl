/*
 * Software License Agreement (BSD License)
 *
 *  Point Cloud Library (PCL) - www.pointclouds.org
 *  Copyright (c) 2014-, Open Perception, Inc.
 *  Copyright (C) 2008 Ben Gurion University of the Negev, Beer Sheva, Israel.
 *
 *  All rights reserved
 *
 *  Redistribution and use in source and binary forms, with or without
 *  modification, are permitted provided that the following conditions are met
 *
 *   * Redistributions of source code must retain the above copyright
 *     notice, this list of conditions and the following disclaimer.
 *   * Redistributions in binary form must reproduce the above
 *     copyright notice, this list of conditions and the following
 *     disclaimer in the documentation and/or other materials provided
 *     with the distribution.
 *   * Neither the name of the copyright holder(s) nor the names of its
 *     contributors may be used to endorse or promote products derived
 *     from this software without specific prior written permission.
 *
 *  THIS SOFTWARE IS PROVIDED BY THE COPYRIGHT HOLDERS AND CONTRIBUTORS
 *  "AS IS" AND ANY EXPRESS OR IMPLIED WARRANTIES, INCLUDING, BUT NOT
 *  LIMITED TO, THE IMPLIED WARRANTIES OF MERCHANTABILITY AND FITNESS
 *  FOR A PARTICULAR PURPOSE ARE DISCLAIMED. IN NO EVENT SHALL THE
 *  COPYRIGHT OWNER OR CONTRIBUTORS BE LIABLE FOR ANY DIRECT, INDIRECT,
 *  INCIDENTAL, SPECIAL, EXEMPLARY, OR CONSEQUENTIAL DAMAGES (INCLUDING,
 *  BUT NOT LIMITED TO, PROCUREMENT OF SUBSTITUTE GOODS OR SERVICES;
 *  LOSS OF USE, DATA, OR PROFITS; OR BUSINESS INTERRUPTION) HOWEVER
 *  CAUSED AND ON ANY THEORY OF LIABILITY, WHETHER IN CONTRACT, STRICT
 *  LIABILITY, OR TORT (INCLUDING NEGLIGENCE OR OTHERWISE) ARISING IN
 *  ANY WAY OUT OF THE USE OF THIS SOFTWARE, EVEN IF ADVISED OF THE
 *  POSSIBILITY OF SUCH DAMAGE.
 *
 */

#ifndef PCL_REGISTRATION_IMPL_IA_FPCS_H_
#define PCL_REGISTRATION_IMPL_IA_FPCS_H_

#include <pcl/common/distances.h>
#include <pcl/common/time.h>
#include <pcl/common/utils.h>
#include <pcl/registration/ia_fpcs.h>
#include <pcl/registration/transformation_estimation_3point.h>
#include <pcl/sample_consensus/sac_model_plane.h>

///////////////////////////////////////////////////////////////////////////////////////////
template <typename PointT>
inline float
pcl::getMeanPointDensity(const typename pcl::PointCloud<PointT>::ConstPtr& cloud,
                         float max_dist,
                         int nr_threads)
{
  const float max_dist_sqr = max_dist * max_dist;
  const std::size_t s = cloud.size();

  pcl::search::KdTree<PointT> tree;
  tree.setInputCloud(cloud);

  float mean_dist = 0.f;
  int num = 0;
  std::vector<int> ids(2);
  std::vector<float> dists_sqr(2);

  pcl::utils::ignore(nr_threads);
#pragma omp parallel for \
  default(none) \
  shared(tree, cloud) \
  firstprivate(ids, dists_sqr) \
  reduction(+:mean_dist, num) \
  firstprivate(s, max_dist_sqr) \
  num_threads(nr_threads)
  for (int i = 0; i < 1000; i++) {
    tree.nearestKSearch((*cloud)[rand() % s], 2, ids, dists_sqr);
    if (dists_sqr[1] < max_dist_sqr) {
      mean_dist += std::sqrt(dists_sqr[1]);
      num++;
    }
  }

  return (mean_dist / num);
};

///////////////////////////////////////////////////////////////////////////////////////////
template <typename PointT>
inline float
pcl::getMeanPointDensity(const typename pcl::PointCloud<PointT>::ConstPtr& cloud,
                         const std::vector<int>& indices,
                         float max_dist,
                         int nr_threads)
{
  const float max_dist_sqr = max_dist * max_dist;
  const std::size_t s = indices.size();

  pcl::search::KdTree<PointT> tree;
  tree.setInputCloud(cloud);

  float mean_dist = 0.f;
  int num = 0;
  std::vector<int> ids(2);
  std::vector<float> dists_sqr(2);

  pcl::utils::ignore(nr_threads);
#if OPENMP_LEGACY_CONST_DATA_SHARING_RULE
#pragma omp parallel for \
  default(none) \
  shared(tree, cloud, indices) \
  firstprivate(ids, dists_sqr) \
  reduction(+:mean_dist, num) \
  num_threads(nr_threads)
#else
#pragma omp parallel for \
  default(none) \
  shared(tree, cloud, indices, s, max_dist_sqr) \
  firstprivate(ids, dists_sqr) \
  reduction(+:mean_dist, num) \
  num_threads(nr_threads)
#endif
  for (int i = 0; i < 1000; i++) {
    tree.nearestKSearch((*cloud)[indices[rand() % s]], 2, ids, dists_sqr);
    if (dists_sqr[1] < max_dist_sqr) {
      mean_dist += std::sqrt(dists_sqr[1]);
      num++;
    }
  }

  return (mean_dist / num);
};

///////////////////////////////////////////////////////////////////////////////////////////
template <typename PointSource, typename PointTarget, typename NormalT, typename Scalar>
pcl::registration::FPCSInitialAlignment<PointSource, PointTarget, NormalT, Scalar>::
    FPCSInitialAlignment()
: source_normals_()
, target_normals_()
, nr_threads_(1)
, approx_overlap_(0.5f)
, delta_(1.f)
, score_threshold_(FLT_MAX)
, nr_samples_(0)
, max_norm_diff_(90.f)
, max_runtime_(0)
, fitness_score_(FLT_MAX)
, diameter_()
, max_base_diameter_sqr_()
, use_normals_(false)
, normalize_delta_(true)
, max_pair_diff_()
, max_edge_diff_()
, coincidation_limit_()
, max_mse_()
, max_inlier_dist_sqr_()
, small_error_(0.00001f)
{
  reg_name_ = "pcl::registration::FPCSInitialAlignment";
  max_iterations_ = 0;
  ransac_iterations_ = 1000;
  transformation_estimation_.reset(
      new pcl::registration::TransformationEstimation3Point<PointSource, PointTarget>);
}

///////////////////////////////////////////////////////////////////////////////////////////
template <typename PointSource, typename PointTarget, typename NormalT, typename Scalar>
void
pcl::registration::FPCSInitialAlignment<PointSource, PointTarget, NormalT, Scalar>::
    computeTransformation(PointCloudSource& output, const Eigen::Matrix4f& guess)
{
  if (!initCompute())
    return;

  final_transformation_ = guess;
  bool abort = false;
  std::vector<MatchingCandidates> all_candidates(max_iterations_);
  pcl::StopWatch timer;

#pragma omp parallel default(none) shared(abort, all_candidates, timer)                \
    num_threads(nr_threads_)
  {
#ifdef _OPENMP
    std::srand(static_cast<unsigned int>(std::time(NULL)) ^ omp_get_thread_num());
#pragma omp for schedule(dynamic)
#endif
    for (int i = 0; i < max_iterations_; i++) {
#pragma omp flush(abort)

      MatchingCandidates candidates(1);
      std::vector<int> base_indices(4);
      all_candidates[i] = candidates;

      if (!abort) {
        float ratio[2];
        // select four coplanar point base
        if (selectBase(base_indices, ratio) == 0) {
          // calculate candidate pair correspondences using diagonal lengths of base
          pcl::Correspondences pairs_a, pairs_b;
          if (bruteForceCorrespondences(base_indices[0], base_indices[1], pairs_a) ==
                  0 &&
              bruteForceCorrespondences(base_indices[2], base_indices[3], pairs_b) ==
                  0) {
            // determine candidate matches by combining pair correspondences based on
            // segment distances
            std::vector<std::vector<int>> matches;
            if (determineBaseMatches(base_indices, matches, pairs_a, pairs_b, ratio) ==
                0) {
              // check and evaluate candidate matches and store them
              handleMatches(base_indices, matches, candidates);
              if (!candidates.empty())
                all_candidates[i] = candidates;
            }
          }
        }

        // check terminate early (time or fitness_score threshold reached)
        abort = (!candidates.empty() ? candidates[0].fitness_score < score_threshold_
                                     : abort);
        abort = (abort ? abort : timer.getTimeSeconds() > max_runtime_);

#pragma omp flush(abort)
      }
    }
  }

  // determine best match over all tries
  finalCompute(all_candidates);

  // apply the final transformation
  pcl::transformPointCloud(*input_, output, final_transformation_);

  deinitCompute();
}

///////////////////////////////////////////////////////////////////////////////////////////
template <typename PointSource, typename PointTarget, typename NormalT, typename Scalar>
bool
pcl::registration::FPCSInitialAlignment<PointSource, PointTarget, NormalT, Scalar>::
    initCompute()
{
  std::srand(static_cast<unsigned int>(std::time(nullptr)));

  // basic pcl initialization
  if (!pcl::PCLBase<PointSource>::initCompute())
    return (false);

  // check if source and target are given
  if (!input_ || !target_) {
    PCL_ERROR("[%s::initCompute] Source or target dataset not given!\n",
              reg_name_.c_str());
    return (false);
  }

  if (!target_indices_ || target_indices_->empty()) {
    target_indices_.reset(new std::vector<int>(static_cast<int>(target_->size())));
    int index = 0;
    for (int& target_index : *target_indices_)
      target_index = index++;
    target_cloud_updated_ = true;
  }

  // if a sample size for the point clouds is given; prefarably no sampling of target
  // cloud
  if (nr_samples_ != 0) {
    const int ss = static_cast<int>(indices_->size());
    const int sample_fraction_src = std::max(1, static_cast<int>(ss / nr_samples_));

    source_indices_ = pcl::IndicesPtr(new std::vector<int>);
    for (int i = 0; i < ss; i++)
      if (rand() % sample_fraction_src == 0)
        source_indices_->push_back((*indices_)[i]);
  }
  else
    source_indices_ = indices_;

  // check usage of normals
  if (source_normals_ && target_normals_ && source_normals_->size() == input_->size() &&
      target_normals_->size() == target_->size())
    use_normals_ = true;

  // set up tree structures
  if (target_cloud_updated_) {
    tree_->setInputCloud(target_, target_indices_);
    target_cloud_updated_ = false;
  }

  // set predefined variables
  const int min_iterations = 4;
  const float diameter_fraction = 0.3f;

  // get diameter of input cloud (distance between farthest points)
  Eigen::Vector4f pt_min, pt_max;
  pcl::getMinMax3D(*target_, *target_indices_, pt_min, pt_max);
  diameter_ = (pt_max - pt_min).norm();

  // derive the limits for the random base selection
  float max_base_diameter = diameter_ * approx_overlap_ * 2.f;
  max_base_diameter_sqr_ = max_base_diameter * max_base_diameter;

  // normalize the delta
  if (normalize_delta_) {
    float mean_dist = getMeanPointDensity<PointTarget>(
        target_, *target_indices_, 0.05f * diameter_, nr_threads_);
    delta_ *= mean_dist;
  }

  // heuristic determination of number of trials to have high probability of finding a
  // good solution
  if (max_iterations_ == 0) {
    float first_est =
        std::log(small_error_) /
        std::log(1.0 - std::pow((double)approx_overlap_, (double)min_iterations));
    max_iterations_ =
        static_cast<int>(first_est / (diameter_fraction * approx_overlap_ * 2.f));
  }

  // set further parameter
  if (score_threshold_ == FLT_MAX)
    score_threshold_ = 1.f - approx_overlap_;

  if (max_iterations_ < 4)
    max_iterations_ = 4;

  if (max_runtime_ < 1)
    max_runtime_ = INT_MAX;

  // calculate internal parameters based on the the estimated point density
  max_pair_diff_ = delta_ * 2.f;
  max_edge_diff_ = delta_ * 4.f;
  coincidation_limit_ = delta_ * 2.f; // EDITED: originally std::sqrt (delta_ * 2.f)
  max_mse_ = powf(delta_ * 2.f, 2.f);
  max_inlier_dist_sqr_ = powf(delta_ * 2.f, 2.f);

  // reset fitness_score
  fitness_score_ = FLT_MAX;

  return (true);
}

///////////////////////////////////////////////////////////////////////////////////////////
template <typename PointSource, typename PointTarget, typename NormalT, typename Scalar>
int
pcl::registration::FPCSInitialAlignment<PointSource, PointTarget, NormalT, Scalar>::
    selectBase(std::vector<int>& base_indices, float (&ratio)[2])
{
  const float too_close_sqr = max_base_diameter_sqr_ * 0.01;

  Eigen::VectorXf coefficients(4);
  pcl::SampleConsensusModelPlane<PointTarget> plane(target_);
  plane.setIndices(target_indices_);
  Eigen::Vector4f centre_pt;
  float nearest_to_plane = FLT_MAX;

  // repeat base search until valid quadruple was found or ransac_iterations_ number of
  // tries were unsuccessful
  for (int i = 0; i < ransac_iterations_; i++) {
    // random select an appropriate point triple
    if (selectBaseTriangle(base_indices) < 0)
      continue;

    std::vector<int> base_triple(base_indices.begin(), base_indices.end() - 1);
    plane.computeModelCoefficients(base_triple, coefficients);
    pcl::compute3DCentroid(*target_, base_triple, centre_pt);

    // loop over all points in source cloud to find most suitable fourth point
<<<<<<< HEAD
    const PointTarget *pt1 = &((*target_)[base_indices[0]]);
    const PointTarget *pt2 = &((*target_)[base_indices[1]]);
    const PointTarget *pt3 = &((*target_)[base_indices[2]]);

    for (const auto &target_index : *target_indices_)
    {
      const PointTarget *pt4 = &((*target_)[target_index]);

      float d1 = pcl::squaredEuclideanDistance (*pt4, *pt1);
      float d2 = pcl::squaredEuclideanDistance (*pt4, *pt2);
      float d3 = pcl::squaredEuclideanDistance (*pt4, *pt3);
      float d4 = (pt4->getVector3fMap ()  - centre_pt.head (3)).squaredNorm ();

      // check distance between points w.r.t minimum sampling distance; EDITED -> 4th point now also limited by max base line
      if (d1 < too_close_sqr || d2 < too_close_sqr || d3 < too_close_sqr || d4 < too_close_sqr ||
        d1 > max_base_diameter_sqr_ || d2 > max_base_diameter_sqr_ || d3 > max_base_diameter_sqr_)
=======
    const PointTarget* pt1 = &((*target_)[base_indices[0]]);
    const PointTarget* pt2 = &((*target_)[base_indices[1]]);
    const PointTarget* pt3 = &((*target_)[base_indices[2]]);

    for (const int& target_index : *target_indices_) {
      const PointTarget* pt4 = &((*target_)[target_index]);

      float d1 = pcl::squaredEuclideanDistance(*pt4, *pt1);
      float d2 = pcl::squaredEuclideanDistance(*pt4, *pt2);
      float d3 = pcl::squaredEuclideanDistance(*pt4, *pt3);
      float d4 = (pt4->getVector3fMap() - centre_pt.head(3)).squaredNorm();

      // check distance between points w.r.t minimum sampling distance; EDITED -> 4th
      // point now also limited by max base line
      if (d1 < too_close_sqr || d2 < too_close_sqr || d3 < too_close_sqr ||
          d4 < too_close_sqr || d1 > max_base_diameter_sqr_ ||
          d2 > max_base_diameter_sqr_ || d3 > max_base_diameter_sqr_)
>>>>>>> d55c07c8
        continue;

      // check distance to plane to get point closest to plane
      float dist_to_plane = pcl::pointToPlaneDistance(*pt4, coefficients);
      if (dist_to_plane < nearest_to_plane) {
        base_indices[3] = target_index;
        nearest_to_plane = dist_to_plane;
      }
    }

    // check if at least one point fulfilled the conditions
    if (nearest_to_plane != FLT_MAX) {
      // order points to build largest quadrangle and calcuate intersection ratios of
      // diagonals
      setupBase(base_indices, ratio);
      return (0);
    }
  }

  // return unsuccessful if no quadruple was selected
  return (-1);
}

///////////////////////////////////////////////////////////////////////////////////////////
template <typename PointSource, typename PointTarget, typename NormalT, typename Scalar>
int
pcl::registration::FPCSInitialAlignment<PointSource, PointTarget, NormalT, Scalar>::
    selectBaseTriangle(std::vector<int>& base_indices)
{
  int nr_points = static_cast<int>(target_indices_->size());
  float best_t = 0.f;

  // choose random first point
  base_indices[0] = (*target_indices_)[rand() % nr_points];
  int* index1 = &base_indices[0];

  // random search for 2 other points (as far away as overlap allows)
  for (int i = 0; i < ransac_iterations_; i++) {
    int* index2 = &(*target_indices_)[rand() % nr_points];
    int* index3 = &(*target_indices_)[rand() % nr_points];

    Eigen::Vector3f u =
        (*target_)[*index2].getVector3fMap() - (*target_)[*index1].getVector3fMap();
    Eigen::Vector3f v =
        (*target_)[*index3].getVector3fMap() - (*target_)[*index1].getVector3fMap();
    float t =
        u.cross(v).squaredNorm(); // triangle area (0.5 * sqrt(t)) should be maximal

    // check for most suitable point triple
    if (t > best_t && u.squaredNorm() < max_base_diameter_sqr_ &&
        v.squaredNorm() < max_base_diameter_sqr_) {
      best_t = t;
      base_indices[1] = *index2;
      base_indices[2] = *index3;
    }
  }

  // return if a triplet could be selected
  return (best_t == 0.f ? -1 : 0);
}

///////////////////////////////////////////////////////////////////////////////////////////
template <typename PointSource, typename PointTarget, typename NormalT, typename Scalar>
void
pcl::registration::FPCSInitialAlignment<PointSource, PointTarget, NormalT, Scalar>::
    setupBase(std::vector<int>& base_indices, float (&ratio)[2])
{
  float best_t = FLT_MAX;
  const std::vector<int> copy(base_indices.begin(), base_indices.end());
  std::vector<int> temp(base_indices.begin(), base_indices.end());

  // loop over all combinations of base points
  for (std::vector<int>::const_iterator i = copy.begin(), i_e = copy.end(); i != i_e;
       ++i)
    for (std::vector<int>::const_iterator j = copy.begin(), j_e = copy.end(); j != j_e;
         ++j) {
      if (i == j)
        continue;

      for (std::vector<int>::const_iterator k = copy.begin(), k_e = copy.end();
           k != k_e;
           ++k) {
        if (k == j || k == i)
          continue;

        std::vector<int>::const_iterator l = copy.begin();
        while (l == i || l == j || l == k)
          ++l;

        temp[0] = *i;
        temp[1] = *j;
        temp[2] = *k;
        temp[3] = *l;

        // calculate diagonal intersection ratios and check for suitable segment to
        // segment distances
        float ratio_temp[2];
        float t = segmentToSegmentDist(temp, ratio_temp);
        if (t < best_t) {
          best_t = t;
          ratio[0] = ratio_temp[0];
          ratio[1] = ratio_temp[1];
          base_indices = temp;
        }
      }
    }
}

///////////////////////////////////////////////////////////////////////////////////////////
template <typename PointSource, typename PointTarget, typename NormalT, typename Scalar>
float
pcl::registration::FPCSInitialAlignment<PointSource, PointTarget, NormalT, Scalar>::
    segmentToSegmentDist(const std::vector<int>& base_indices, float (&ratio)[2])
{
  // get point vectors
  Eigen::Vector3f u = (*target_)[base_indices[1]].getVector3fMap() -
                      (*target_)[base_indices[0]].getVector3fMap();
  Eigen::Vector3f v = (*target_)[base_indices[3]].getVector3fMap() -
                      (*target_)[base_indices[2]].getVector3fMap();
  Eigen::Vector3f w = (*target_)[base_indices[0]].getVector3fMap() -
                      (*target_)[base_indices[2]].getVector3fMap();

  // calculate segment distances
  float a = u.dot(u);
  float b = u.dot(v);
  float c = v.dot(v);
  float d = u.dot(w);
  float e = v.dot(w);
  float D = a * c - b * b;
  float sN = 0.f, sD = D;
  float tN = 0.f, tD = D;

  // check segments
  if (D < small_error_) {
    sN = 0.f;
    sD = 1.f;
    tN = e;
    tD = c;
  }
  else {
    sN = (b * e - c * d);
    tN = (a * e - b * d);

    if (sN < 0.f) {
      sN = 0.f;
      tN = e;
      tD = c;
    }
    else if (sN > sD) {
      sN = sD;
      tN = e + b;
      tD = c;
    }
  }

  if (tN < 0.f) {
    tN = 0.f;

    if (-d < 0.f)
      sN = 0.f;

    else if (-d > a)
      sN = sD;

    else {
      sN = -d;
      sD = a;
    }
  }

  else if (tN > tD) {
    tN = tD;

    if ((-d + b) < 0.f)
      sN = 0.f;

    else if ((-d + b) > a)
      sN = sD;

    else {
      sN = (-d + b);
      sD = a;
    }
  }

  // set intersection ratios
  ratio[0] = (std::abs(sN) < small_error_) ? 0.f : sN / sD;
  ratio[1] = (std::abs(tN) < small_error_) ? 0.f : tN / tD;

  Eigen::Vector3f x = w + (ratio[0] * u) - (ratio[1] * v);
  return (x.norm());
}

///////////////////////////////////////////////////////////////////////////////////////////
template <typename PointSource, typename PointTarget, typename NormalT, typename Scalar>
int
pcl::registration::FPCSInitialAlignment<PointSource, PointTarget, NormalT, Scalar>::
    bruteForceCorrespondences(int idx1, int idx2, pcl::Correspondences& pairs)
{
  const float max_norm_diff = 0.5f * max_norm_diff_ * M_PI / 180.f;

  // calculate reference segment distance and normal angle
  float ref_dist = pcl::euclideanDistance((*target_)[idx1], (*target_)[idx2]);
  float ref_norm_angle =
      (use_normals_ ? ((*target_normals_)[idx1].getNormalVector3fMap() -
                       (*target_normals_)[idx2].getNormalVector3fMap())
                          .norm()
                    : 0.f);

  // loop over all pairs of points in source point cloud
  auto it_out = source_indices_->begin(), it_out_e = source_indices_->end() - 1;
  auto it_in_e = source_indices_->end();
  for (; it_out != it_out_e; it_out++) {
    auto it_in = it_out + 1;
    const PointSource* pt1 = &(*input_)[*it_out];
    for (; it_in != it_in_e; it_in++) {
      const PointSource* pt2 = &(*input_)[*it_in];

      // check point distance compared to reference dist (from base)
      float dist = pcl::euclideanDistance(*pt1, *pt2);
      if (std::abs(dist - ref_dist) < max_pair_diff_) {
        // add here normal evaluation if normals are given
        if (use_normals_) {
          const NormalT* pt1_n = &((*source_normals_)[*it_out]);
          const NormalT* pt2_n = &((*source_normals_)[*it_in]);

          float norm_angle_1 =
              (pt1_n->getNormalVector3fMap() - pt2_n->getNormalVector3fMap()).norm();
          float norm_angle_2 =
              (pt1_n->getNormalVector3fMap() + pt2_n->getNormalVector3fMap()).norm();

          float norm_diff = std::min<float>(std::abs(norm_angle_1 - ref_norm_angle),
                                            std::abs(norm_angle_2 - ref_norm_angle));
          if (norm_diff > max_norm_diff)
            continue;
        }

        pairs.push_back(pcl::Correspondence(*it_in, *it_out, dist));
        pairs.push_back(pcl::Correspondence(*it_out, *it_in, dist));
      }
    }
  }

  // return success if at least one correspondence was found
  return (pairs.empty() ? -1 : 0);
}

///////////////////////////////////////////////////////////////////////////////////////////
template <typename PointSource, typename PointTarget, typename NormalT, typename Scalar>
int
pcl::registration::FPCSInitialAlignment<PointSource, PointTarget, NormalT, Scalar>::
    determineBaseMatches(const std::vector<int>& base_indices,
                         std::vector<std::vector<int>>& matches,
                         const pcl::Correspondences& pairs_a,
                         const pcl::Correspondences& pairs_b,
                         const float (&ratio)[2])
{
  // calculate edge lengths of base
  float dist_base[4];
  dist_base[0] =
      pcl::euclideanDistance((*target_)[base_indices[0]], (*target_)[base_indices[2]]);
  dist_base[1] =
      pcl::euclideanDistance((*target_)[base_indices[0]], (*target_)[base_indices[3]]);
  dist_base[2] =
      pcl::euclideanDistance((*target_)[base_indices[1]], (*target_)[base_indices[2]]);
  dist_base[3] =
      pcl::euclideanDistance((*target_)[base_indices[1]], (*target_)[base_indices[3]]);

  // loop over first point pair correspondences and store intermediate points 'e' in new
  // point cloud
  PointCloudSourcePtr cloud_e(new PointCloudSource);
  cloud_e->resize(pairs_a.size() * 2);
  PointCloudSourceIterator it_pt = cloud_e->begin();
  for (const auto& pair : pairs_a) {
    const PointSource* pt1 = &((*input_)[pair.index_match]);
    const PointSource* pt2 = &((*input_)[pair.index_query]);

    // calculate intermediate points using both ratios from base (r1,r2)
    for (int i = 0; i < 2; i++, it_pt++) {
      it_pt->x = pt1->x + ratio[i] * (pt2->x - pt1->x);
      it_pt->y = pt1->y + ratio[i] * (pt2->y - pt1->y);
      it_pt->z = pt1->z + ratio[i] * (pt2->z - pt1->z);
    }
  }

  // initialize new kd tree of intermediate points from first point pair correspondences
  KdTreeReciprocalPtr tree_e(new KdTreeReciprocal);
  tree_e->setInputCloud(cloud_e);

  std::vector<int> ids;
  std::vector<float> dists_sqr;

  // loop over second point pair correspondences
  for (const auto& pair : pairs_b) {
    const PointTarget* pt1 = &((*input_)[pair.index_match]);
    const PointTarget* pt2 = &((*input_)[pair.index_query]);

    // calculate intermediate points using both ratios from base (r1,r2)
    for (const float& r : ratio) {
      PointTarget pt_e;
      pt_e.x = pt1->x + r * (pt2->x - pt1->x);
      pt_e.y = pt1->y + r * (pt2->y - pt1->y);
      pt_e.z = pt1->z + r * (pt2->z - pt1->z);

      // search for corresponding intermediate points
<<<<<<< HEAD
      tree_e->radiusSearch (pt_e, coincidation_limit_, ids, dists_sqr);
      for (const auto &id : ids)
      {
        std::vector <int> match_indices (4);

        match_indices[0] = pairs_a[static_cast <int> (std::floor ((float)(id/2.f)))].index_match;
        match_indices[1] = pairs_a[static_cast <int> (std::floor ((float)(id/2.f)))].index_query;
=======
      tree_e->radiusSearch(pt_e, coincidation_limit_, ids, dists_sqr);
      for (const int& id : ids) {
        std::vector<int> match_indices(4);

        match_indices[0] =
            pairs_a[static_cast<int>(std::floor((float)(id / 2.f)))].index_match;
        match_indices[1] =
            pairs_a[static_cast<int>(std::floor((float)(id / 2.f)))].index_query;
>>>>>>> d55c07c8
        match_indices[2] = pair.index_match;
        match_indices[3] = pair.index_query;

        // EDITED: added coarse check of match based on edge length (due to rigid-body )
        if (checkBaseMatch(match_indices, dist_base) < 0)
          continue;

        matches.push_back(match_indices);
      }
    }
  }

  // return unsuccessful if no match was found
  return (!matches.empty() ? 0 : -1);
}

///////////////////////////////////////////////////////////////////////////////////////////
template <typename PointSource, typename PointTarget, typename NormalT, typename Scalar>
int
pcl::registration::FPCSInitialAlignment<PointSource, PointTarget, NormalT, Scalar>::
    checkBaseMatch(const std::vector<int>& match_indices, const float (&dist_ref)[4])
{
  float d0 =
      pcl::euclideanDistance((*input_)[match_indices[0]], (*input_)[match_indices[2]]);
  float d1 =
      pcl::euclideanDistance((*input_)[match_indices[0]], (*input_)[match_indices[3]]);
  float d2 =
      pcl::euclideanDistance((*input_)[match_indices[1]], (*input_)[match_indices[2]]);
  float d3 =
      pcl::euclideanDistance((*input_)[match_indices[1]], (*input_)[match_indices[3]]);

  // check edge distances of match w.r.t the base
  return (std::abs(d0 - dist_ref[0]) < max_edge_diff_ &&
          std::abs(d1 - dist_ref[1]) < max_edge_diff_ &&
          std::abs(d2 - dist_ref[2]) < max_edge_diff_ &&
          std::abs(d3 - dist_ref[3]) < max_edge_diff_)
             ? 0
             : -1;
}

///////////////////////////////////////////////////////////////////////////////////////////
template <typename PointSource, typename PointTarget, typename NormalT, typename Scalar>
void
pcl::registration::FPCSInitialAlignment<PointSource, PointTarget, NormalT, Scalar>::
    handleMatches(const std::vector<int>& base_indices,
                  std::vector<std::vector<int>>& matches,
                  MatchingCandidates& candidates)
{
  candidates.resize(1);
  float fitness_score = FLT_MAX;

  // loop over all Candidate matches
  for (auto& match : matches) {
    Eigen::Matrix4f transformation_temp;
    pcl::Correspondences correspondences_temp;

    // determine corresondences between base and match according to their distance to
    // centroid
    linkMatchWithBase(base_indices, match, correspondences_temp);

    // check match based on residuals of the corresponding points after
    if (validateMatch(base_indices, match, correspondences_temp, transformation_temp) <
        0)
      continue;

    // check resulting  using a sub sample of the source point cloud and compare to
    // previous matches
    if (validateTransformation(transformation_temp, fitness_score) < 0)
      continue;

    // store best match as well as associated fitness_score and transformation
    candidates[0].fitness_score = fitness_score;
    candidates[0].transformation = transformation_temp;
    correspondences_temp.erase(correspondences_temp.end() - 1);
    candidates[0].correspondences = correspondences_temp;
  }
}

///////////////////////////////////////////////////////////////////////////////////////////
template <typename PointSource, typename PointTarget, typename NormalT, typename Scalar>
void
pcl::registration::FPCSInitialAlignment<PointSource, PointTarget, NormalT, Scalar>::
    linkMatchWithBase(const std::vector<int>& base_indices,
                      std::vector<int>& match_indices,
                      pcl::Correspondences& correspondences)
{
  // calculate centroid of base and target
  Eigen::Vector4f centre_base{0, 0, 0, 0}, centre_match{0, 0, 0, 0};
  pcl::compute3DCentroid(*target_, base_indices, centre_base);
  pcl::compute3DCentroid(*input_, match_indices, centre_match);

  PointTarget centre_pt_base;
  centre_pt_base.x = centre_base[0];
  centre_pt_base.y = centre_base[1];
  centre_pt_base.z = centre_base[2];

  PointSource centre_pt_match;
  centre_pt_match.x = centre_match[0];
  centre_pt_match.y = centre_match[1];
  centre_pt_match.z = centre_match[2];

  // find corresponding points according to their distance to the centroid
  std::vector<int> copy = match_indices;

  auto it_match_orig = match_indices.begin();
  for (auto it_base = base_indices.cbegin(), it_base_e = base_indices.cend();
       it_base != it_base_e;
       it_base++, it_match_orig++) {
    float dist_sqr_1 =
        pcl::squaredEuclideanDistance((*target_)[*it_base], centre_pt_base);
    float best_diff_sqr = FLT_MAX;
    int best_index = -1;

<<<<<<< HEAD
    for (const auto &match_index : copy)
    {
=======
    for (const int& match_index : copy) {
>>>>>>> d55c07c8
      // calculate difference of distances to centre point
      float dist_sqr_2 =
          pcl::squaredEuclideanDistance((*input_)[match_index], centre_pt_match);
      float diff_sqr = std::abs(dist_sqr_1 - dist_sqr_2);

      if (diff_sqr < best_diff_sqr) {
        best_diff_sqr = diff_sqr;
        best_index = match_index;
      }
    }

    // assign new correspondence and update indices of matched targets
    correspondences.push_back(pcl::Correspondence(best_index, *it_base, best_diff_sqr));
    *it_match_orig = best_index;
  }
}

///////////////////////////////////////////////////////////////////////////////////////////
template <typename PointSource, typename PointTarget, typename NormalT, typename Scalar>
int
pcl::registration::FPCSInitialAlignment<PointSource, PointTarget, NormalT, Scalar>::
    validateMatch(const std::vector<int>& base_indices,
                  const std::vector<int>& match_indices,
                  const pcl::Correspondences& correspondences,
                  Eigen::Matrix4f& transformation)
{
  // only use triplet of points to simlify process (possible due to planar case)
  pcl::Correspondences correspondences_temp = correspondences;
  correspondences_temp.erase(correspondences_temp.end() - 1);

  // estimate transformation between correspondence set
  transformation_estimation_->estimateRigidTransformation(
      *input_, *target_, correspondences_temp, transformation);

  // transform base points
  PointCloudSource match_transformed;
  pcl::transformPointCloud(*input_, match_indices, match_transformed, transformation);

  // calculate residuals of transformation and check against maximum threshold
  std::size_t nr_points = correspondences_temp.size();
  float mse = 0.f;
  for (std::size_t i = 0; i < nr_points; i++)
    mse += pcl::squaredEuclideanDistance(match_transformed.points[i],
                                         target_->points[base_indices[i]]);

  mse /= nr_points;
  return (mse < max_mse_ ? 0 : -1);
}

///////////////////////////////////////////////////////////////////////////////////////////
template <typename PointSource, typename PointTarget, typename NormalT, typename Scalar>
int
pcl::registration::FPCSInitialAlignment<PointSource, PointTarget, NormalT, Scalar>::
    validateTransformation(Eigen::Matrix4f& transformation, float& fitness_score)
{
  // transform source point cloud
  PointCloudSource source_transformed;
  pcl::transformPointCloud(
      *input_, *source_indices_, source_transformed, transformation);

  std::size_t nr_points = source_transformed.size();
  std::size_t terminate_value =
      fitness_score > 1 ? 0
                        : static_cast<std::size_t>((1.f - fitness_score) * nr_points);

  float inlier_score_temp = 0;
  std::vector<int> ids;
  std::vector<float> dists_sqr;
  PointCloudSourceIterator it = source_transformed.begin();

  for (std::size_t i = 0; i < nr_points; it++, i++) {
    // search for nearest point using kd tree search
    tree_->nearestKSearch(*it, 1, ids, dists_sqr);
    inlier_score_temp += (dists_sqr[0] < max_inlier_dist_sqr_ ? 1 : 0);

    // early terminating
    if (nr_points - i + inlier_score_temp < terminate_value)
      break;
  }

  // check current costs and return unsuccessful if larger than previous ones
  inlier_score_temp /= static_cast<float>(nr_points);
  float fitness_score_temp = 1.f - inlier_score_temp;

  if (fitness_score_temp > fitness_score)
    return (-1);

  fitness_score = fitness_score_temp;
  return (0);
}

///////////////////////////////////////////////////////////////////////////////////////////
template <typename PointSource, typename PointTarget, typename NormalT, typename Scalar>
void
pcl::registration::FPCSInitialAlignment<PointSource, PointTarget, NormalT, Scalar>::
    finalCompute(const std::vector<MatchingCandidates>& candidates)
{
  // get best fitness_score over all tries
  int nr_candidates = static_cast<int>(candidates.size());
  int best_index = -1;
  float best_score = FLT_MAX;
  for (int i = 0; i < nr_candidates; i++) {
    const float& fitness_score = candidates[i][0].fitness_score;
    if (fitness_score < best_score) {
      best_score = fitness_score;
      best_index = i;
    }
  }

  // check if a valid candidate was available
  if (!(best_index < 0)) {
    fitness_score_ = candidates[best_index][0].fitness_score;
    final_transformation_ = candidates[best_index][0].transformation;
    *correspondences_ = candidates[best_index][0].correspondences;

    // here we define convergence if resulting fitness_score is below 1-threshold
    converged_ = fitness_score_ < score_threshold_;
  }
}

///////////////////////////////////////////////////////////////////////////////////////////

#endif // PCL_REGISTRATION_IMPL_IA_4PCS_H_<|MERGE_RESOLUTION|>--- conflicted
+++ resolved
@@ -361,29 +361,11 @@
     pcl::compute3DCentroid(*target_, base_triple, centre_pt);
 
     // loop over all points in source cloud to find most suitable fourth point
-<<<<<<< HEAD
-    const PointTarget *pt1 = &((*target_)[base_indices[0]]);
-    const PointTarget *pt2 = &((*target_)[base_indices[1]]);
-    const PointTarget *pt3 = &((*target_)[base_indices[2]]);
-
-    for (const auto &target_index : *target_indices_)
-    {
-      const PointTarget *pt4 = &((*target_)[target_index]);
-
-      float d1 = pcl::squaredEuclideanDistance (*pt4, *pt1);
-      float d2 = pcl::squaredEuclideanDistance (*pt4, *pt2);
-      float d3 = pcl::squaredEuclideanDistance (*pt4, *pt3);
-      float d4 = (pt4->getVector3fMap ()  - centre_pt.head (3)).squaredNorm ();
-
-      // check distance between points w.r.t minimum sampling distance; EDITED -> 4th point now also limited by max base line
-      if (d1 < too_close_sqr || d2 < too_close_sqr || d3 < too_close_sqr || d4 < too_close_sqr ||
-        d1 > max_base_diameter_sqr_ || d2 > max_base_diameter_sqr_ || d3 > max_base_diameter_sqr_)
-=======
     const PointTarget* pt1 = &((*target_)[base_indices[0]]);
     const PointTarget* pt2 = &((*target_)[base_indices[1]]);
     const PointTarget* pt3 = &((*target_)[base_indices[2]]);
 
-    for (const int& target_index : *target_indices_) {
+    for (const auto& target_index : *target_indices_) {
       const PointTarget* pt4 = &((*target_)[target_index]);
 
       float d1 = pcl::squaredEuclideanDistance(*pt4, *pt1);
@@ -396,7 +378,6 @@
       if (d1 < too_close_sqr || d2 < too_close_sqr || d3 < too_close_sqr ||
           d4 < too_close_sqr || d1 > max_base_diameter_sqr_ ||
           d2 > max_base_diameter_sqr_ || d3 > max_base_diameter_sqr_)
->>>>>>> d55c07c8
         continue;
 
       // check distance to plane to get point closest to plane
@@ -702,24 +683,14 @@
       pt_e.z = pt1->z + r * (pt2->z - pt1->z);
 
       // search for corresponding intermediate points
-<<<<<<< HEAD
-      tree_e->radiusSearch (pt_e, coincidation_limit_, ids, dists_sqr);
-      for (const auto &id : ids)
-      {
-        std::vector <int> match_indices (4);
-
-        match_indices[0] = pairs_a[static_cast <int> (std::floor ((float)(id/2.f)))].index_match;
-        match_indices[1] = pairs_a[static_cast <int> (std::floor ((float)(id/2.f)))].index_query;
-=======
       tree_e->radiusSearch(pt_e, coincidation_limit_, ids, dists_sqr);
-      for (const int& id : ids) {
+      for (const auto& id : ids) {
         std::vector<int> match_indices(4);
 
         match_indices[0] =
             pairs_a[static_cast<int>(std::floor((float)(id / 2.f)))].index_match;
         match_indices[1] =
             pairs_a[static_cast<int>(std::floor((float)(id / 2.f)))].index_query;
->>>>>>> d55c07c8
         match_indices[2] = pair.index_match;
         match_indices[3] = pair.index_query;
 
@@ -833,12 +804,7 @@
     float best_diff_sqr = FLT_MAX;
     int best_index = -1;
 
-<<<<<<< HEAD
-    for (const auto &match_index : copy)
-    {
-=======
-    for (const int& match_index : copy) {
->>>>>>> d55c07c8
+    for (const auto& match_index : copy) {
       // calculate difference of distances to centre point
       float dist_sqr_2 =
           pcl::squaredEuclideanDistance((*input_)[match_index], centre_pt_match);
