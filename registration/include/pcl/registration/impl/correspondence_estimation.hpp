/*
 * Software License Agreement (BSD License)
 *
 *  Point Cloud Library (PCL) - www.pointclouds.org
 *  Copyright (c) 2010-2011, Willow Garage, Inc.
 *  Copyright (c) 2012-, Open Perception, Inc.
 *
 *  All rights reserved.
 *
 *  Redistribution and use in source and binary forms, with or without
 *  modification, are permitted provided that the following conditions
 *  are met:
 *
 *   * Redistributions of source code must retain the above copyright
 *     notice, this list of conditions and the following disclaimer.
 *   * Redistributions in binary form must reproduce the above
 *     copyright notice, this list of conditions and the following
 *     disclaimer in the documentation and/or other materials provided
 *     with the distribution.
 *   * Neither the name of the copyright holder(s) nor the names of its
 *     contributors may be used to endorse or promote products derived
 *     from this software without specific prior written permission.
 *
 *  THIS SOFTWARE IS PROVIDED BY THE COPYRIGHT HOLDERS AND CONTRIBUTORS
 *  "AS IS" AND ANY EXPRESS OR IMPLIED WARRANTIES, INCLUDING, BUT NOT
 *  LIMITED TO, THE IMPLIED WARRANTIES OF MERCHANTABILITY AND FITNESS
 *  FOR A PARTICULAR PURPOSE ARE DISCLAIMED. IN NO EVENT SHALL THE
 *  COPYRIGHT OWNER OR CONTRIBUTORS BE LIABLE FOR ANY DIRECT, INDIRECT,
 *  INCIDENTAL, SPECIAL, EXEMPLARY, OR CONSEQUENTIAL DAMAGES (INCLUDING,
 *  BUT NOT LIMITED TO, PROCUREMENT OF SUBSTITUTE GOODS OR SERVICES;
 *  LOSS OF USE, DATA, OR PROFITS; OR BUSINESS INTERRUPTION) HOWEVER
 *  CAUSED AND ON ANY THEORY OF LIABILITY, WHETHER IN CONTRACT, STRICT
 *  LIABILITY, OR TORT (INCLUDING NEGLIGENCE OR OTHERWISE) ARISING IN
 *  ANY WAY OUT OF THE USE OF THIS SOFTWARE, EVEN IF ADVISED OF THE
 *  POSSIBILITY OF SUCH DAMAGE.
 *
 * $Id$
 *
 */

#ifndef PCL_REGISTRATION_IMPL_CORRESPONDENCE_ESTIMATION_H_
#define PCL_REGISTRATION_IMPL_CORRESPONDENCE_ESTIMATION_H_

#include <pcl/common/copy_point.h>
#include <pcl/common/io.h>

namespace pcl {

namespace registration {

template <typename PointSource, typename PointTarget, typename Scalar>
void
CorrespondenceEstimationBase<PointSource, PointTarget, Scalar>::setInputTarget(
    const PointCloudTargetConstPtr& cloud)
{
  if (cloud->points.empty()) {
    PCL_ERROR("[pcl::registration::%s::setInputTarget] Invalid or empty point cloud "
              "dataset given!\n",
              getClassName().c_str());
    return;
  }
  target_ = cloud;

  // Set the internal point representation of choice
  if (point_representation_)
    tree_->setPointRepresentation(point_representation_);

  target_cloud_updated_ = true;
}

template <typename PointSource, typename PointTarget, typename Scalar>
bool
CorrespondenceEstimationBase<PointSource, PointTarget, Scalar>::initCompute()
{
  if (!target_) {
    PCL_ERROR("[pcl::registration::%s::compute] No input target dataset was given!\n",
              getClassName().c_str());
    return (false);
  }

  // Only update target kd-tree if a new target cloud was set
  if (target_cloud_updated_ && !force_no_recompute_) {
    // If the target indices have been given via setIndicesTarget
    if (target_indices_)
      tree_->setInputCloud(target_, target_indices_);
    else
      tree_->setInputCloud(target_);

    target_cloud_updated_ = false;
  }

  return (PCLBase<PointSource>::initCompute());
}

template <typename PointSource, typename PointTarget, typename Scalar>
bool
CorrespondenceEstimationBase<PointSource, PointTarget, Scalar>::initComputeReciprocal()
{
  // Only update source kd-tree if a new target cloud was set
  if (source_cloud_updated_ && !force_no_recompute_reciprocal_) {
    //if (point_representation_)
    //  tree_reciprocal_->setPointRepresentation(point_representation_);
    // If the target indices have been given via setIndicesTarget
    if (indices_)
      tree_reciprocal_->setInputCloud(getInputSource(), getIndicesSource());
    else
      tree_reciprocal_->setInputCloud(getInputSource());

    source_cloud_updated_ = false;
  }

  return (true);
}

namespace detail {

template <
  typename PointSource, 
  typename PointTarget, 
  typename Index,
  typename std::enable_if_t<isSamePointType<PointSource, PointTarget>()>* = nullptr
>
const PointSource&
pointCopyOrRef(typename pcl::PointCloud<PointSource>::ConstPtr& input, const Index& idx)
{
  return (*input)[idx];
}

template <
  typename PointSource, 
  typename PointTarget, 
  typename Index,
  typename std::enable_if_t<!isSamePointType<PointSource, PointTarget>()>* = nullptr
>
PointTarget
pointCopyOrRef(typename pcl::PointCloud<PointSource>::ConstPtr& input, const Index& idx)
{
  // Copy the source data to a target PointTarget format so we can search in the tree
  PointTarget pt;
  copyPoint((*input)[idx], pt);
  return pt;
}

} // namespace detail

template <typename PointSource, typename PointTarget, typename Scalar>
void
CorrespondenceEstimation<PointSource, PointTarget, Scalar>::determineCorrespondences(
    pcl::Correspondences& correspondences, double max_distance)
{
  if (!initCompute())
    return;

  correspondences.resize(indices_->size());

  pcl::Correspondence corr;
  pcl::Indices index(1);
  std::vector<float> distance(1);
  unsigned int nr_valid_correspondences = 0;
  double max_dist_sqr = max_distance * max_distance;

  // Iterate over the input set of source indices
  for (const auto& idx : (*indices_)) {
    // Check if the template types are the same. If true, avoid a copy.
    // Both point types MUST be registered using the POINT_CLOUD_REGISTER_POINT_STRUCT
    // macro!
<<<<<<< HEAD
    const auto& pt{detail::pointCopyOrRef<PointSource, PointTarget, decltype(idx)>(input_, idx)};
=======
    const auto& pt(detail::pointCopyOrRef<PointSource, PointTarget, decltype(idx)>(input_, idx));
>>>>>>> dd79241c
    tree_->nearestKSearch(pt, 1, index, distance);
    if (distance[0] > max_dist_sqr)
      continue;

    corr.index_query = idx;
    corr.index_match = index[0];
    corr.distance = distance[0];
    correspondences[nr_valid_correspondences++] = corr;
  }

  correspondences.resize(nr_valid_correspondences);
  deinitCompute();
}

template <typename PointSource, typename PointTarget, typename Scalar>
void
CorrespondenceEstimation<PointSource, PointTarget, Scalar>::
    determineReciprocalCorrespondences(pcl::Correspondences& correspondences,
                                       double max_distance)
{
  if (!initCompute())
    return;

  // setup tree for reciprocal search
  // Set the internal point representation of choice
  if (!initComputeReciprocal())
    return;
  double max_dist_sqr = max_distance * max_distance;

  correspondences.resize(indices_->size());
  pcl::Indices index(1);
  std::vector<float> distance(1);
  pcl::Indices index_reciprocal(1);
  std::vector<float> distance_reciprocal(1);
  pcl::Correspondence corr;
  unsigned int nr_valid_correspondences = 0;
  int target_idx = 0;

  // Iterate over the input set of source indices
  for (const auto& idx : (*indices_)) {
    // Check if the template types are the same. If true, avoid a copy.
    // Both point types MUST be registered using the POINT_CLOUD_REGISTER_POINT_STRUCT
    // macro!

<<<<<<< HEAD
    const auto& pt_src{detail::pointCopyOrRef<PointSource, PointTarget, decltype(idx)>(input_, idx)};
    
=======
    PointTarget pt_src(detail::pointCopyOrRef<PointSource, PointTarget, decltype(idx)>(input_, idx));

>>>>>>> dd79241c
    tree_->nearestKSearch(pt_src, 1, index, distance);
    if (distance[0] > max_dist_sqr)
      continue;

    target_idx = index[0];
<<<<<<< HEAD
    const auto& pt_tgt{detail::pointCopyOrRef<PointTarget, PointSource, decltype(target_idx)>(target_, target_idx)};
    
    tree_reciprocal_->nearestKSearch(
        pt_tgt, 1, index_reciprocal, distance_reciprocal);
=======
    PointSource pt_tgt(detail::pointCopyOrRef<PointTarget, PointSource, decltype(target_idx)>(target_, target_idx));

    tree_reciprocal_->nearestKSearch(pt_tgt, 1, index_reciprocal, distance_reciprocal);
>>>>>>> dd79241c
    if (distance_reciprocal[0] > max_dist_sqr || idx != index_reciprocal[0])
      continue;

    corr.index_query = idx;
    corr.index_match = index[0];
    corr.distance = distance[0];
    correspondences[nr_valid_correspondences++] = corr;
  }
  correspondences.resize(nr_valid_correspondences);
  deinitCompute();
}

} // namespace registration
} // namespace pcl

//#define PCL_INSTANTIATE_CorrespondenceEstimation(T,U) template class PCL_EXPORTS
// pcl::registration::CorrespondenceEstimation<T,U>;

#endif /* PCL_REGISTRATION_IMPL_CORRESPONDENCE_ESTIMATION_H_ */<|MERGE_RESOLUTION|>--- conflicted
+++ resolved
@@ -164,11 +164,7 @@
     // Check if the template types are the same. If true, avoid a copy.
     // Both point types MUST be registered using the POINT_CLOUD_REGISTER_POINT_STRUCT
     // macro!
-<<<<<<< HEAD
-    const auto& pt{detail::pointCopyOrRef<PointSource, PointTarget, decltype(idx)>(input_, idx)};
-=======
     const auto& pt(detail::pointCopyOrRef<PointSource, PointTarget, decltype(idx)>(input_, idx));
->>>>>>> dd79241c
     tree_->nearestKSearch(pt, 1, index, distance);
     if (distance[0] > max_dist_sqr)
       continue;
@@ -213,28 +209,16 @@
     // Both point types MUST be registered using the POINT_CLOUD_REGISTER_POINT_STRUCT
     // macro!
 
-<<<<<<< HEAD
     const auto& pt_src{detail::pointCopyOrRef<PointSource, PointTarget, decltype(idx)>(input_, idx)};
     
-=======
-    PointTarget pt_src(detail::pointCopyOrRef<PointSource, PointTarget, decltype(idx)>(input_, idx));
-
->>>>>>> dd79241c
     tree_->nearestKSearch(pt_src, 1, index, distance);
     if (distance[0] > max_dist_sqr)
       continue;
 
     target_idx = index[0];
-<<<<<<< HEAD
     const auto& pt_tgt{detail::pointCopyOrRef<PointTarget, PointSource, decltype(target_idx)>(target_, target_idx)};
     
-    tree_reciprocal_->nearestKSearch(
-        pt_tgt, 1, index_reciprocal, distance_reciprocal);
-=======
-    PointSource pt_tgt(detail::pointCopyOrRef<PointTarget, PointSource, decltype(target_idx)>(target_, target_idx));
-
     tree_reciprocal_->nearestKSearch(pt_tgt, 1, index_reciprocal, distance_reciprocal);
->>>>>>> dd79241c
     if (distance_reciprocal[0] > max_dist_sqr || idx != index_reciprocal[0])
       continue;
 
