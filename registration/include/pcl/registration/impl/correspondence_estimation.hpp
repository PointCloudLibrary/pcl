--- conflicted
+++ resolved
@@ -153,70 +153,38 @@
 
   pcl::Indices index(1);
   std::vector<float> distance(1);
-<<<<<<< HEAD
   std::vector<pcl::Correspondences> per_thread_correspondences(num_threads_);
   for (auto& corrs : per_thread_correspondences) {
     corrs.reserve(2 * indices_->size() / num_threads_);
   }
-
-  // Check if the template types are the same. If true, avoid a copy.
-  // Both point types MUST be registered using the POINT_CLOUD_REGISTER_POINT_STRUCT
-  // macro!
-  if (isSamePointType<PointSource, PointTarget>()) {
+  double max_dist_sqr = max_distance * max_distance;
+
 #pragma omp parallel for default(none)                                                 \
-    shared(max_dist_sqr, per_thread_correspondences) firstprivate(index, distance)     \
-        num_threads(num_threads_)
-    // Iterate over the input set of source indices
-    for (int i = 0; i < static_cast<int>(indices_->size()); i++) {
-      const auto& idx = (*indices_)[i];
-      tree_->nearestKSearch((*input_)[idx], 1, index, distance);
-      if (distance[0] > max_dist_sqr)
-        continue;
-
-      pcl::Correspondence corr;
-      corr.index_query = idx;
-      corr.index_match = index[0];
-      corr.distance = distance[0];
+  shared(max_dist_sqr, per_thread_correspondences) firstprivate(index, distance)       \
+  num_threads(num_threads_)
+  // Iterate over the input set of source indices
+  for (int i = 0; i < static_cast<int>(indices_->size()); i++) {
+    const auto& idx = (*indices_)[i];
+    // Check if the template types are the same. If true, avoid a copy.
+    // Both point types MUST be registered using the POINT_CLOUD_REGISTER_POINT_STRUCT
+    // macro!
+    const auto& pt = detail::pointCopyOrRef<PointTarget, PointSource>(input_, idx);
+    tree_->nearestKSearch(pt, 1, index, distance);
+    if (distance[0] > max_dist_sqr)
+      continue;
+
+    pcl::Correspondence corr;
+    corr.index_query = idx;
+    corr.index_match = index[0];
+    corr.distance = distance[0];
 
 #ifdef _OPENMP
-      const int thread_num = omp_get_thread_num();
+    const int thread_num = omp_get_thread_num();
 #else
-      const int thread_num = 0;
+    const int thread_num = 0;
 #endif
 
-      per_thread_correspondences[thread_num].emplace_back(std::move(corr));
-    }
-  }
-  else {
-#pragma omp parallel for default(none)                                                 \
-    shared(max_dist_sqr, per_thread_correspondences) firstprivate(index, distance)     \
-        num_threads(num_threads_)
-    // Iterate over the input set of source indices
-    for (int i = 0; i < static_cast<int>(indices_->size()); i++) {
-      const auto& idx = (*indices_)[i];
-
-      // Copy the source data to a target PointTarget format so we can search in the
-      // tree
-      PointTarget pt;
-      copyPoint((*input_)[idx], pt);
-
-      tree_->nearestKSearch(pt, 1, index, distance);
-      if (distance[0] > max_dist_sqr)
-        continue;
-
-      pcl::Correspondence corr;
-      corr.index_query = idx;
-      corr.index_match = index[0];
-      corr.distance = distance[0];
-
-#ifdef _OPENMP
-      const int thread_num = omp_get_thread_num();
-#else
-      const int thread_num = 0;
-#endif
-
-      per_thread_correspondences[thread_num].emplace_back(std::move(corr));
-    }
+    per_thread_correspondences[thread_num].emplace_back(std::move(corr));
   }
 
   if (num_threads_ == 1) {
@@ -243,30 +211,6 @@
       insert_loc = new_insert_loc;
     }
   }
-
-=======
-  pcl::Correspondence corr;
-  unsigned int nr_valid_correspondences = 0;
-  double max_dist_sqr = max_distance * max_distance;
-
-  // Iterate over the input set of source indices
-  for (const auto& idx : (*indices_)) {
-    // Check if the template types are the same. If true, avoid a copy.
-    // Both point types MUST be registered using the POINT_CLOUD_REGISTER_POINT_STRUCT
-    // macro!
-    const auto& pt = detail::pointCopyOrRef<PointTarget, PointSource>(input_, idx);
-    tree_->nearestKSearch(pt, 1, index, distance);
-    if (distance[0] > max_dist_sqr)
-      continue;
-
-    corr.index_query = idx;
-    corr.index_match = index[0];
-    corr.distance = distance[0];
-    correspondences[nr_valid_correspondences++] = corr;
-  }
-
-  correspondences.resize(nr_valid_correspondences);
->>>>>>> 6e51b16e
   deinitCompute();
 }
 
@@ -295,88 +239,13 @@
     corrs.reserve(2 * indices_->size() / num_threads_);
   }
 
-<<<<<<< HEAD
-  // Check if the template types are the same. If true, avoid a copy.
-  // Both point types MUST be registered using the POINT_CLOUD_REGISTER_POINT_STRUCT
-  // macro!
-  if (isSamePointType<PointSource, PointTarget>()) {
 #pragma omp parallel for default(none)                                                 \
     shared(max_dist_sqr, per_thread_correspondences)                                   \
         firstprivate(index, distance, index_reciprocal, distance_reciprocal)           \
             num_threads(num_threads_)
-    // Iterate over the input set of source indices
-    for (int i = 0; i < static_cast<int>(indices_->size()); i++) {
-      const auto& idx = (*indices_)[i];
-      tree_->nearestKSearch((*input_)[idx], 1, index, distance);
-      if (distance[0] > max_dist_sqr)
-        continue;
-
-      const auto target_idx = index[0];
-
-      tree_reciprocal_->nearestKSearch(
-          (*target_)[target_idx], 1, index_reciprocal, distance_reciprocal);
-      if (distance_reciprocal[0] > max_dist_sqr || idx != index_reciprocal[0])
-        continue;
-
-      pcl::Correspondence corr;
-      corr.index_query = idx;
-      corr.index_match = index[0];
-      corr.distance = distance[0];
-
-#ifdef _OPENMP
-      const int thread_num = omp_get_thread_num();
-#else
-      const int thread_num = 0;
-#endif
-
-      per_thread_correspondences[thread_num].emplace_back(std::move(corr));
-    }
-  }
-  else {
-#pragma omp parallel for default(none)                                                 \
-    shared(max_dist_sqr, per_thread_correspondences)                                   \
-        firstprivate(index, distance, index_reciprocal, distance_reciprocal)           \
-            num_threads(num_threads_)
-    // Iterate over the input set of source indices
-    for (int i = 0; i < static_cast<int>(indices_->size()); i++) {
-      const auto& idx = (*indices_)[i];
-      // Copy the source data to a target PointTarget format so we can search in the
-      // tree
-      PointTarget pt_src;
-      copyPoint((*input_)[idx], pt_src);
-
-      tree_->nearestKSearch(pt_src, 1, index, distance);
-      if (distance[0] > max_dist_sqr)
-        continue;
-
-      const auto target_idx = index[0];
-
-      // Copy the target data to a target PointSource format so we can search in the
-      // tree_reciprocal
-      PointSource pt_tgt;
-      copyPoint((*target_)[target_idx], pt_tgt);
-
-      tree_reciprocal_->nearestKSearch(
-          pt_tgt, 1, index_reciprocal, distance_reciprocal);
-      if (distance_reciprocal[0] > max_dist_sqr || idx != index_reciprocal[0])
-        continue;
-
-      pcl::Correspondence corr;
-      corr.index_query = idx;
-      corr.index_match = index[0];
-      corr.distance = distance[0];
-
-#ifdef _OPENMP
-      const int thread_num = omp_get_thread_num();
-#else
-      const int thread_num = 0;
-#endif
-
-      per_thread_correspondences[thread_num].emplace_back(std::move(corr));
-    }
-=======
   // Iterate over the input set of source indices
-  for (const auto& idx : (*indices_)) {
+  for (int i = 0; i < static_cast<int>(indices_->size()); i++) {
+    const auto& idx = (*indices_)[i];
     // Check if the template types are the same. If true, avoid a copy.
     // Both point types MUST be registered using the POINT_CLOUD_REGISTER_POINT_STRUCT
     // macro!
@@ -387,7 +256,7 @@
     if (distance[0] > max_dist_sqr)
       continue;
 
-    target_idx = index[0];
+    const auto target_idx = index[0];
     const auto& pt_tgt =
         detail::pointCopyOrRef<PointSource, PointTarget>(target_, target_idx);
 
@@ -395,11 +264,18 @@
     if (distance_reciprocal[0] > max_dist_sqr || idx != index_reciprocal[0])
       continue;
 
+    pcl::Correspondence corr;
     corr.index_query = idx;
     corr.index_match = index[0];
     corr.distance = distance[0];
-    correspondences[nr_valid_correspondences++] = corr;
->>>>>>> 6e51b16e
+
+#ifdef _OPENMP
+    const int thread_num = omp_get_thread_num();
+#else
+    const int thread_num = 0;
+#endif
+
+    per_thread_correspondences[thread_num].emplace_back(std::move(corr));
   }
 
   if (num_threads_ == 1) {
