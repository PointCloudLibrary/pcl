/*
 * Software License Agreement (BSD License)
 *
 *  Point Cloud Library (PCL) - www.pointclouds.org
 *  Copyright (c) 2010-2011, Willow Garage, Inc.
 *  Copyright (c) 2012-, Open Perception, Inc.
 *
 *  All rights reserved.
 *
 *  Redistribution and use in source and binary forms, with or without
 *  modification, are permitted provided that the following conditions
 *  are met:
 *
 *   * Redistributions of source code must retain the above copyright
 *     notice, this list of conditions and the following disclaimer.
 *   * Redistributions in binary form must reproduce the above
 *     copyright notice, this list of conditions and the following
 *     disclaimer in the documentation and/or other materials provided
 *     with the distribution.
 *   * Neither the name of the copyright holder(s) nor the names of its
 *     contributors may be used to endorse or promote products derived
 *     from this software without specific prior written permission.
 *
 *  THIS SOFTWARE IS PROVIDED BY THE COPYRIGHT HOLDERS AND CONTRIBUTORS
 *  "AS IS" AND ANY EXPRESS OR IMPLIED WARRANTIES, INCLUDING, BUT NOT
 *  LIMITED TO, THE IMPLIED WARRANTIES OF MERCHANTABILITY AND FITNESS
 *  FOR A PARTICULAR PURPOSE ARE DISCLAIMED. IN NO EVENT SHALL THE
 *  COPYRIGHT OWNER OR CONTRIBUTORS BE LIABLE FOR ANY DIRECT, INDIRECT,
 *  INCIDENTAL, SPECIAL, EXEMPLARY, OR CONSEQUENTIAL DAMAGES (INCLUDING,
 *  BUT NOT LIMITED TO, PROCUREMENT OF SUBSTITUTE GOODS OR SERVICES;
 *  LOSS OF USE, DATA, OR PROFITS; OR BUSINESS INTERRUPTION) HOWEVER
 *  CAUSED AND ON ANY THEORY OF LIABILITY, WHETHER IN CONTRACT, STRICT
 *  LIABILITY, OR TORT (INCLUDING NEGLIGENCE OR OTHERWISE) ARISING IN
 *  ANY WAY OUT OF THE USE OF THIS SOFTWARE, EVEN IF ADVISED OF THE
 *  POSSIBILITY OF SUCH DAMAGE.
 *
 * $Id$
 *
 */

#ifndef PCL_REGISTRATION_IMPL_CORRESPONDENCE_ESTIMATION_H_
#define PCL_REGISTRATION_IMPL_CORRESPONDENCE_ESTIMATION_H_

#include <pcl/common/copy_point.h>
#include <pcl/common/io.h>

namespace pcl {

namespace registration {

template <typename PointSource, typename PointTarget, typename Scalar>
void
CorrespondenceEstimationBase<PointSource, PointTarget, Scalar>::setInputTarget(
    const PointCloudTargetConstPtr& cloud)
{
  if (cloud->points.empty()) {
    PCL_ERROR("[pcl::registration::%s::setInputTarget] Invalid or empty point cloud "
              "dataset given!\n",
              getClassName().c_str());
    return;
  }
  target_ = cloud;

  // Set the internal point representation of choice
  if (point_representation_)
    tree_->setPointRepresentation(point_representation_);

  target_cloud_updated_ = true;
}

template <typename PointSource, typename PointTarget, typename Scalar>
bool
CorrespondenceEstimationBase<PointSource, PointTarget, Scalar>::initCompute()
{
  if (!target_) {
    PCL_ERROR("[pcl::registration::%s::compute] No input target dataset was given!\n",
              getClassName().c_str());
    return (false);
  }

  // Only update target kd-tree if a new target cloud was set
  if (target_cloud_updated_ && !force_no_recompute_) {
    // If the target indices have been given via setIndicesTarget
    if (target_indices_)
      tree_->setInputCloud(target_, target_indices_);
    else
      tree_->setInputCloud(target_);

    target_cloud_updated_ = false;
  }

  return (PCLBase<PointSource>::initCompute());
}

template <typename PointSource, typename PointTarget, typename Scalar>
bool
CorrespondenceEstimationBase<PointSource, PointTarget, Scalar>::initComputeReciprocal()
{
  // Only update source kd-tree if a new target cloud was set
  if (source_cloud_updated_ && !force_no_recompute_reciprocal_) {
    //if (point_representation_)
    //  tree_reciprocal_->setPointRepresentation(point_representation_);
    // If the target indices have been given via setIndicesTarget
    if (indices_)
      tree_reciprocal_->setInputCloud(getInputSource(), getIndicesSource());
    else
      tree_reciprocal_->setInputCloud(getInputSource());

    source_cloud_updated_ = false;
  }

  return (true);
}

namespace detail {

template <
    typename PointSource, 
    typename PointTarget, 
    typename Index,
    typename std::enable_if_t<isSamePointType<PointSource, PointTarget>()>* = nullptr
>
const PointSource&
pointCopyOrRef(typename pcl::PointCloud<PointSource>::ConstPtr& input, const Index& idx)
{
  return (*input)[idx];
}

template <
    typename PointSource, 
    typename PointTarget, 
    typename Index,
    typename std::enable_if_t<!isSamePointType<PointSource, PointTarget>()>* = nullptr
>
PointTarget
pointCopyOrRef(typename pcl::PointCloud<PointSource>::ConstPtr& input, const Index& idx)
{
  // Copy the source data to a target PointTarget format so we can search in the tree
  PointTarget pt;
  copyPoint((*input)[idx], pt);
  return pt;
}

} // namespace detail

template <typename PointSource, typename PointTarget, typename Scalar>
void
CorrespondenceEstimation<PointSource, PointTarget, Scalar>::determineCorrespondences(
    pcl::Correspondences& correspondences, double max_distance)
{
  if (!initCompute())
    return;

  correspondences.resize(indices_->size());

  pcl::Correspondence corr;
  pcl::Indices index(1);
  std::vector<float> distance(1);
  unsigned int nr_valid_correspondences = 0;
  double max_dist_sqr = max_distance * max_distance;

  // Iterate over the input set of source indices
  for (const auto& idx : (*indices_)) {
    // Check if the template types are the same. If true, avoid a copy.
    // Both point types MUST be registered using the POINT_CLOUD_REGISTER_POINT_STRUCT
    // macro!
    const auto& pt(
        detail::pointCopyOrRef<PointSource, PointTarget, decltype(idx)>(input_, idx));
    tree_->nearestKSearch(pt, 1, index, distance);
    if (distance[0] > max_dist_sqr)
      continue;

    corr.index_query = idx;
    corr.index_match = index[0];
    corr.distance = distance[0];
    correspondences[nr_valid_correspondences++] = corr;
  }

  correspondences.resize(nr_valid_correspondences);
  deinitCompute();
}

template <typename PointSource, typename PointTarget, typename Scalar>
void
CorrespondenceEstimation<PointSource, PointTarget, Scalar>::
    determineReciprocalCorrespondences(pcl::Correspondences& correspondences,
                                       double max_distance)
{
  if (!initCompute())
    return;

  // setup tree for reciprocal search
  // Set the internal point representation of choice
  if (!initComputeReciprocal())
    return;
  double max_dist_sqr = max_distance * max_distance;

  correspondences.resize(indices_->size());
  pcl::Indices index(1);
  std::vector<float> distance(1);
  pcl::Indices index_reciprocal(1);
  std::vector<float> distance_reciprocal(1);
  pcl::Correspondence corr;
  unsigned int nr_valid_correspondences = 0;
  int target_idx = 0;

  // Iterate over the input set of source indices
  for (const auto& idx : (*indices_)) {
    // Check if the template types are the same. If true, avoid a copy.
    // Both point types MUST be registered using the POINT_CLOUD_REGISTER_POINT_STRUCT
    // macro!

<<<<<<< HEAD
    const auto& pt_src{detail::pointCopyOrRef<PointSource, PointTarget, decltype(idx)>(input_, idx)};
    
=======
    PointTarget pt_src(
        detail::pointCopyOrRef<PointSource, PointTarget, decltype(idx)>(input_, idx));

>>>>>>> 3aee2bc3
    tree_->nearestKSearch(pt_src, 1, index, distance);
    if (distance[0] > max_dist_sqr)
      continue;

    target_idx = index[0];
<<<<<<< HEAD
    const auto& pt_tgt{detail::pointCopyOrRef<PointTarget, PointSource, decltype(target_idx)>(target_, target_idx)};
    
=======
    PointSource pt_tgt(
        detail::pointCopyOrRef<PointTarget, PointSource, decltype(target_idx)>(
            target_, target_idx));

>>>>>>> 3aee2bc3
    tree_reciprocal_->nearestKSearch(pt_tgt, 1, index_reciprocal, distance_reciprocal);
    if (distance_reciprocal[0] > max_dist_sqr || idx != index_reciprocal[0])
      continue;

    corr.index_query = idx;
    corr.index_match = index[0];
    corr.distance = distance[0];
    correspondences[nr_valid_correspondences++] = corr;
  }
  correspondences.resize(nr_valid_correspondences);
  deinitCompute();
}

} // namespace registration
} // namespace pcl

//#define PCL_INSTANTIATE_CorrespondenceEstimation(T,U) template class PCL_EXPORTS
// pcl::registration::CorrespondenceEstimation<T,U>;

#endif /* PCL_REGISTRATION_IMPL_CORRESPONDENCE_ESTIMATION_H_ */<|MERGE_RESOLUTION|>--- conflicted
+++ resolved
@@ -210,28 +210,18 @@
     // Both point types MUST be registered using the POINT_CLOUD_REGISTER_POINT_STRUCT
     // macro!
 
-<<<<<<< HEAD
-    const auto& pt_src{detail::pointCopyOrRef<PointSource, PointTarget, decltype(idx)>(input_, idx)};
+    const auto& pt_src(
+        detail::pointCopyOrRef<PointSource, PointTarget, decltype(idx)>(input_, idx)};
     
-=======
-    PointTarget pt_src(
-        detail::pointCopyOrRef<PointSource, PointTarget, decltype(idx)>(input_, idx));
-
->>>>>>> 3aee2bc3
     tree_->nearestKSearch(pt_src, 1, index, distance);
     if (distance[0] > max_dist_sqr)
       continue;
 
     target_idx = index[0];
-<<<<<<< HEAD
-    const auto& pt_tgt{detail::pointCopyOrRef<PointTarget, PointSource, decltype(target_idx)>(target_, target_idx)};
-    
-=======
-    PointSource pt_tgt(
+    const auto& pt_tgt(
         detail::pointCopyOrRef<PointTarget, PointSource, decltype(target_idx)>(
             target_, target_idx));
-
->>>>>>> 3aee2bc3
+    
     tree_reciprocal_->nearestKSearch(pt_tgt, 1, index_reciprocal, distance_reciprocal);
     if (distance_reciprocal[0] > max_dist_sqr || idx != index_reciprocal[0])
       continue;
