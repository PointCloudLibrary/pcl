/*
 * Software License Agreement (BSD License)
 *
 *  Point Cloud Library (PCL) - www.pointclouds.org
 *  Copyright (c) 2010-2011, Willow Garage, Inc.
 *  Copyright (c) 2012-, Open Perception, Inc.
 *
 *  All rights reserved.
 *
 *  Redistribution and use in source and binary forms, with or without
 *  modification, are permitted provided that the following conditions
 *  are met:
 *
 *   * Redistributions of source code must retain the above copyright
 *     notice, this list of conditions and the following disclaimer.
 *   * Redistributions in binary form must reproduce the above
 *     copyright notice, this list of conditions and the following
 *     disclaimer in the documentation and/or other materials provided
 *     with the distribution.
 *   * Neither the name of the copyright holder(s) nor the names of its
 *     contributors may be used to endorse or promote products derived
 *     from this software without specific prior written permission.
 *
 *  THIS SOFTWARE IS PROVIDED BY THE COPYRIGHT HOLDERS AND CONTRIBUTORS
 *  "AS IS" AND ANY EXPRESS OR IMPLIED WARRANTIES, INCLUDING, BUT NOT
 *  LIMITED TO, THE IMPLIED WARRANTIES OF MERCHANTABILITY AND FITNESS
 *  FOR A PARTICULAR PURPOSE ARE DISCLAIMED. IN NO EVENT SHALL THE
 *  COPYRIGHT OWNER OR CONTRIBUTORS BE LIABLE FOR ANY DIRECT, INDIRECT,
 *  INCIDENTAL, SPECIAL, EXEMPLARY, OR CONSEQUENTIAL DAMAGES (INCLUDING,
 *  BUT NOT LIMITED TO, PROCUREMENT OF SUBSTITUTE GOODS OR SERVICES;
 *  LOSS OF USE, DATA, OR PROFITS; OR BUSINESS INTERRUPTION) HOWEVER
 *  CAUSED AND ON ANY THEORY OF LIABILITY, WHETHER IN CONTRACT, STRICT
 *  LIABILITY, OR TORT (INCLUDING NEGLIGENCE OR OTHERWISE) ARISING IN
 *  ANY WAY OUT OF THE USE OF THIS SOFTWARE, EVEN IF ADVISED OF THE
 *  POSSIBILITY OF SUCH DAMAGE.
 *
 * $Id$
 *
 */

#ifndef PCL_REGISTRATION_IMPL_CORRESPONDENCE_REJECTION_SAMPLE_CONSENSUS_HPP_
#define PCL_REGISTRATION_IMPL_CORRESPONDENCE_REJECTION_SAMPLE_CONSENSUS_HPP_

#include <pcl/sample_consensus/ransac.h>
#include <pcl/sample_consensus/sac_model_registration.h>

#include <unordered_map>

namespace pcl {

namespace registration {

template <typename PointT>
void
CorrespondenceRejectorSampleConsensus<PointT>::getRemainingCorrespondences(
    const pcl::Correspondences& original_correspondences,
    pcl::Correspondences& remaining_correspondences)
{
  if (!input_) {
    PCL_ERROR("[pcl::registration::%s::getRemainingCorrespondences] No input cloud "
              "dataset was given!\n",
              getClassName().c_str());
    return;
  }

  if (!target_) {
    PCL_ERROR("[pcl::registration::%s::getRemainingCorrespondences] No input target "
              "dataset was given!\n",
              getClassName().c_str());
    return;
  }

  if (save_inliers_)
    inlier_indices_.clear();

  int nr_correspondences = static_cast<int>(original_correspondences.size());
  std::vector<int> source_indices(nr_correspondences);
  std::vector<int> target_indices(nr_correspondences);

  // Copy the query-match indices
  for (std::size_t i = 0; i < original_correspondences.size(); ++i) {
    source_indices[i] = original_correspondences[i].index_query;
    target_indices[i] = original_correspondences[i].index_match;
  }

<<<<<<< HEAD
   {
     // From the set of correspondences found, attempt to remove outliers
     // Create the registration model
     using SampleConsensusModelRegistrationPtr = typename pcl::SampleConsensusModelRegistration<PointT>::Ptr;
     SampleConsensusModelRegistrationPtr model;
     model.reset (new pcl::SampleConsensusModelRegistration<PointT> (input_, source_indices));
     // Pass the target_indices
     model->setInputTarget (target_, target_indices);
     // Create a RANSAC model
     pcl::RandomSampleConsensus<PointT> sac (model, inlier_threshold_);
     sac.setMaxIterations (max_iterations_);

     // Compute the set of inliers
     if (!sac.computeModel ())
     {
       remaining_correspondences = original_correspondences;
       best_transformation_.setIdentity ();
       return;
     }
     if (refine_ && !sac.refineModel ())
     {
       PCL_ERROR ("[pcl::registration::CorrespondenceRejectorSampleConsensus::getRemainingCorrespondences] Could not refine the model! Returning an empty solution.\n");
       return;
     }

     std::vector<int> inliers;
     sac.getInliers (inliers);

     if (inliers.size () < 3)
     {
       remaining_correspondences = original_correspondences;
       best_transformation_.setIdentity ();
       return;
     }
     std::unordered_map<int, int> index_to_correspondence;
     for (int i = 0; i < nr_correspondences; ++i)
       index_to_correspondence[original_correspondences[i].index_query] = i;

     remaining_correspondences.resize (inliers.size ());
     for (std::size_t i = 0; i < inliers.size (); ++i)
       remaining_correspondences[i] = original_correspondences[index_to_correspondence[inliers[i]]];

     if (save_inliers_)
     {
       inlier_indices_.reserve (inliers.size ());
       for (const auto &inlier : inliers)
         inlier_indices_.push_back (index_to_correspondence[inlier]);
     }

     // get best transformation
     Eigen::VectorXf model_coefficients;
     sac.getModelCoefficients (model_coefficients);
     best_transformation_.row (0) = model_coefficients.segment<4>(0);
     best_transformation_.row (1) = model_coefficients.segment<4>(4);
     best_transformation_.row (2) = model_coefficients.segment<4>(8);
     best_transformation_.row (3) = model_coefficients.segment<4>(12);
   }
=======
  {
    // From the set of correspondences found, attempt to remove outliers
    // Create the registration model
    using SampleConsensusModelRegistrationPtr =
        typename pcl::SampleConsensusModelRegistration<PointT>::Ptr;
    SampleConsensusModelRegistrationPtr model;
    model.reset(
        new pcl::SampleConsensusModelRegistration<PointT>(input_, source_indices));
    // Pass the target_indices
    model->setInputTarget(target_, target_indices);
    // Create a RANSAC model
    pcl::RandomSampleConsensus<PointT> sac(model, inlier_threshold_);
    sac.setMaxIterations(max_iterations_);

    // Compute the set of inliers
    if (!sac.computeModel()) {
      remaining_correspondences = original_correspondences;
      best_transformation_.setIdentity();
      return;
    }
    if (refine_ && !sac.refineModel()) {
      PCL_ERROR("[pcl::registration::CorrespondenceRejectorSampleConsensus::"
                "getRemainingCorrespondences] Could not refine the model! Returning an "
                "empty solution.\n");
      return;
    }

    std::vector<int> inliers;
    sac.getInliers(inliers);

    if (inliers.size() < 3) {
      remaining_correspondences = original_correspondences;
      best_transformation_.setIdentity();
      return;
    }
    std::unordered_map<int, int> index_to_correspondence;
    for (int i = 0; i < nr_correspondences; ++i)
      index_to_correspondence[original_correspondences[i].index_query] = i;

    remaining_correspondences.resize(inliers.size());
    for (std::size_t i = 0; i < inliers.size(); ++i)
      remaining_correspondences[i] =
          original_correspondences[index_to_correspondence[inliers[i]]];

    if (save_inliers_) {
      inlier_indices_.reserve(inliers.size());
      for (const int& inlier : inliers)
        inlier_indices_.push_back(index_to_correspondence[inlier]);
    }

    // get best transformation
    Eigen::VectorXf model_coefficients;
    sac.getModelCoefficients(model_coefficients);
    best_transformation_.row(0) = model_coefficients.segment<4>(0);
    best_transformation_.row(1) = model_coefficients.segment<4>(4);
    best_transformation_.row(2) = model_coefficients.segment<4>(8);
    best_transformation_.row(3) = model_coefficients.segment<4>(12);
  }
>>>>>>> d55c07c8
}

} // namespace registration
} // namespace pcl

#endif // PCL_REGISTRATION_IMPL_CORRESPONDENCE_REJECTION_SAMPLE_CONSENSUS_HPP_<|MERGE_RESOLUTION|>--- conflicted
+++ resolved
@@ -83,65 +83,6 @@
     target_indices[i] = original_correspondences[i].index_match;
   }
 
-<<<<<<< HEAD
-   {
-     // From the set of correspondences found, attempt to remove outliers
-     // Create the registration model
-     using SampleConsensusModelRegistrationPtr = typename pcl::SampleConsensusModelRegistration<PointT>::Ptr;
-     SampleConsensusModelRegistrationPtr model;
-     model.reset (new pcl::SampleConsensusModelRegistration<PointT> (input_, source_indices));
-     // Pass the target_indices
-     model->setInputTarget (target_, target_indices);
-     // Create a RANSAC model
-     pcl::RandomSampleConsensus<PointT> sac (model, inlier_threshold_);
-     sac.setMaxIterations (max_iterations_);
-
-     // Compute the set of inliers
-     if (!sac.computeModel ())
-     {
-       remaining_correspondences = original_correspondences;
-       best_transformation_.setIdentity ();
-       return;
-     }
-     if (refine_ && !sac.refineModel ())
-     {
-       PCL_ERROR ("[pcl::registration::CorrespondenceRejectorSampleConsensus::getRemainingCorrespondences] Could not refine the model! Returning an empty solution.\n");
-       return;
-     }
-
-     std::vector<int> inliers;
-     sac.getInliers (inliers);
-
-     if (inliers.size () < 3)
-     {
-       remaining_correspondences = original_correspondences;
-       best_transformation_.setIdentity ();
-       return;
-     }
-     std::unordered_map<int, int> index_to_correspondence;
-     for (int i = 0; i < nr_correspondences; ++i)
-       index_to_correspondence[original_correspondences[i].index_query] = i;
-
-     remaining_correspondences.resize (inliers.size ());
-     for (std::size_t i = 0; i < inliers.size (); ++i)
-       remaining_correspondences[i] = original_correspondences[index_to_correspondence[inliers[i]]];
-
-     if (save_inliers_)
-     {
-       inlier_indices_.reserve (inliers.size ());
-       for (const auto &inlier : inliers)
-         inlier_indices_.push_back (index_to_correspondence[inlier]);
-     }
-
-     // get best transformation
-     Eigen::VectorXf model_coefficients;
-     sac.getModelCoefficients (model_coefficients);
-     best_transformation_.row (0) = model_coefficients.segment<4>(0);
-     best_transformation_.row (1) = model_coefficients.segment<4>(4);
-     best_transformation_.row (2) = model_coefficients.segment<4>(8);
-     best_transformation_.row (3) = model_coefficients.segment<4>(12);
-   }
-=======
   {
     // From the set of correspondences found, attempt to remove outliers
     // Create the registration model
@@ -188,7 +129,7 @@
 
     if (save_inliers_) {
       inlier_indices_.reserve(inliers.size());
-      for (const int& inlier : inliers)
+      for (const auto& inlier : inliers)
         inlier_indices_.push_back(index_to_correspondence[inlier]);
     }
 
@@ -200,7 +141,6 @@
     best_transformation_.row(2) = model_coefficients.segment<4>(8);
     best_transformation_.row(3) = model_coefficients.segment<4>(12);
   }
->>>>>>> d55c07c8
 }
 
 } // namespace registration
