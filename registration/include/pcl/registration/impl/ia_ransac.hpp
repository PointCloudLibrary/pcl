--- conflicted
+++ resolved
@@ -101,15 +101,9 @@
 
     // Check to see if the sample is 1) unique and 2) far away from the other samples
     bool valid_sample = true;
-<<<<<<< HEAD
-    for (const auto &sample_idx : sample_indices)
-    {
-      float distance_between_samples = euclideanDistance (cloud[sample_index], cloud[sample_idx]);
-=======
-    for (const int& sample_idx : sample_indices) {
+    for (const auto& sample_idx : sample_indices) {
       float distance_between_samples =
           euclideanDistance(cloud[sample_index], cloud[sample_idx]);
->>>>>>> d55c07c8
 
       if (sample_index == sample_idx ||
           distance_between_samples < min_sample_distance) {
