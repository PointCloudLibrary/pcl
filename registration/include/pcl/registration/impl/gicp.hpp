--- conflicted
+++ resolved
@@ -711,9 +711,7 @@
       break;
     }
     nr_iterations_++;
-<<<<<<< HEAD
     is_translation_turn_ = !is_translation_turn_;
-=======
 
     if (update_visualizer_ != 0) {
       PointCloudSourcePtr input_transformed(new PointCloudSource);
@@ -721,7 +719,6 @@
       update_visualizer_(*input_transformed, source_indices, *target_, target_indices);
     }
 
->>>>>>> 349bcd4c
     // Check for convergence
     if (nr_iterations_ >= max_iterations_ || delta < 1) {
       converged_ = true;
