--- conflicted
+++ resolved
@@ -206,50 +206,6 @@
   void
   setInputSource(const PointCloudSourceConstPtr& cloud) override
   {
-<<<<<<< HEAD
-    public:
-      using PointCloudSource = typename IterativeClosestPoint<PointSource, PointTarget, Scalar>::PointCloudSource;
-      using PointCloudTarget = typename IterativeClosestPoint<PointSource, PointTarget, Scalar>::PointCloudTarget;
-      using Matrix4 = typename IterativeClosestPoint<PointSource, PointTarget, Scalar>::Matrix4;
-
-      using IterativeClosestPoint<PointSource, PointTarget, Scalar>::reg_name_;
-      using IterativeClosestPoint<PointSource, PointTarget, Scalar>::transformation_estimation_;
-      using IterativeClosestPoint<PointSource, PointTarget, Scalar>::correspondence_rejectors_;
-
-      using Ptr = shared_ptr<IterativeClosestPointWithNormals<PointSource, PointTarget, Scalar> >;
-      using ConstPtr = shared_ptr<const IterativeClosestPointWithNormals<PointSource, PointTarget, Scalar> >;
-
-      /** \brief Empty constructor. */
-      IterativeClosestPointWithNormals ()
-      {
-        reg_name_ = "IterativeClosestPointWithNormals";
-        setUseSymmetricObjective (false);
-        setEnforceSameDirectionNormals (true);
-        //correspondence_rejectors_.add
-      };
-      
-      /** \brief Empty destructor */
-      virtual ~IterativeClosestPointWithNormals () {}
-
-      /** \brief Set whether to use a symmetric objective function or not
-        *
-        * \param[in] use_symmetric_objective whether to use a symmetric objective function or not
-        */
-      inline void
-      setUseSymmetricObjective (bool use_symmetric_objective)
-      {
-        use_symmetric_objective_ = use_symmetric_objective;
-        if (use_symmetric_objective_)
-        {
-            auto symmetric_transformation_estimation = pcl::make_shared<pcl::registration::TransformationEstimationSymmetricPointToPlaneLLS<PointSource, PointTarget, Scalar> > ();
-            symmetric_transformation_estimation->setEnforceSameDirectionNormals (enforce_same_direction_normals_);
-            transformation_estimation_ = symmetric_transformation_estimation;
-        }
-        else
-        {
-            transformation_estimation_.reset (new pcl::registration::TransformationEstimationPointToPlaneLLS<PointSource, PointTarget, Scalar> ());
-        }
-=======
     Registration<PointSource, PointTarget, Scalar>::setInputSource(cloud);
     const auto fields = pcl::getFields<PointSource>();
     source_has_normals_ = false;
@@ -263,7 +219,6 @@
       else if (field.name == "normal_x") {
         source_has_normals_ = true;
         nx_idx_offset_ = field.offset;
->>>>>>> 86ee13a6
       }
       else if (field.name == "normal_y") {
         source_has_normals_ = true;
@@ -398,9 +353,9 @@
   using IterativeClosestPoint<PointSource, PointTarget, Scalar>::
       correspondence_rejectors_;
 
-  using Ptr = shared_ptr<IterativeClosestPoint<PointSource, PointTarget, Scalar>>;
+  using Ptr = shared_ptr<IterativeClosestPointWithNormals<PointSource, PointTarget, Scalar>>;
   using ConstPtr =
-      shared_ptr<const IterativeClosestPoint<PointSource, PointTarget, Scalar>>;
+      shared_ptr<const IterativeClosestPointWithNormals<PointSource, PointTarget, Scalar>>;
 
   /** \brief Empty constructor. */
   IterativeClosestPointWithNormals()
