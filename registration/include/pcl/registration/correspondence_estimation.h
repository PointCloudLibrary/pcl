--- conflicted
+++ resolved
@@ -98,14 +98,6 @@
   , target_()
   , point_representation_()
   , input_transformed_()
-<<<<<<< HEAD
-  , target_cloud_updated_(true)
-  , source_cloud_updated_(true)
-  , force_no_recompute_(false)
-  , force_no_recompute_reciprocal_(false)
-  , num_threads_(1)
-=======
->>>>>>> 6e51b16e
   {}
 
   /** \brief Empty destructor */
@@ -153,10 +145,10 @@
   setNumberOfThreads(unsigned int nr_threads)
   {
 #ifdef _OPENMP
-    num_threads_ = nr_threads ? nr_threads : omp_get_num_procs();
+    num_threads_ = nr_threads != 0 ? nr_threads : omp_get_num_procs();
 #else
-    if (num_threads_ != 1) {
-      PCL_WARN("OpenMP is not available. Keeping number of threads unchanged at 1");
+    if (num_threads != 1) {
+      PCL_WARN("OpenMP is not available. Keeping number of threads unchanged at 1\n");
     }
     num_threads_ = 1;
 #endif
@@ -386,13 +378,9 @@
 
   /** \brief A flag which, if set, means the tree operating on the source cloud
    * will never be recomputed*/
-<<<<<<< HEAD
-  bool force_no_recompute_reciprocal_;
-
-  unsigned int num_threads_;
-=======
   bool force_no_recompute_reciprocal_{false};
->>>>>>> 6e51b16e
+
+  unsigned int num_threads_{1};
 };
 
 /** \brief @b CorrespondenceEstimation represents the base class for
