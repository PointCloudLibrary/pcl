--- conflicted
+++ resolved
@@ -283,11 +283,7 @@
   void
   selectSamples(const PointCloudSource& cloud,
                 int nr_samples,
-<<<<<<< HEAD
-                std::vector<int>& sample_indices) const;
-=======
-                pcl::Indices& sample_indices);
->>>>>>> 6f28bcd7
+                pcl::Indices& sample_indices) const;
 
   /** \brief For each of the sample points, find a list of points in the target cloud
    * whose features are similar to the sample points' features. From these, select one
@@ -298,15 +294,9 @@
    * point in the target cloud
    */
   void
-<<<<<<< HEAD
-  findSimilarFeatures(const std::vector<int>& sample_indices,
-                      std::vector<std::vector<int>>& similar_features,
-                      std::vector<int>& corresponding_indices) const;
-=======
   findSimilarFeatures(const pcl::Indices& sample_indices,
                       std::vector<pcl::Indices>& similar_features,
-                      pcl::Indices& corresponding_indices);
->>>>>>> 6f28bcd7
+                      pcl::Indices& corresponding_indices) const;
 
   /** \brief Rigid transformation computation method.
    * \param output the transformed input point cloud dataset using the rigid
@@ -329,8 +319,7 @@
                  15,
                  "Please use `getFitness(final_transformation_, inliers)` instead")
   void
-<<<<<<< HEAD
-  getFitness(std::vector<int>& inliers, float& fitness_score) const;
+  getFitness(pcl::Indices& inliers, float& fitness_score) const;
 
   /** \brief Obtain the fitness of a transformation
    * The following metrics are calculated, based on
@@ -342,10 +331,7 @@
    * \return fitness_score fitness_score output fitness score as the MSE of the inliers
    */
   float
-  getFitness(const Eigen::Matrix4f& transformation, std::vector<int>& inliers) const;
-=======
-  getFitness(pcl::Indices& inliers, float& fitness_score);
->>>>>>> 6f28bcd7
+  getFitness(const Eigen::Matrix4f& transformation, pcl::Indices& inliers) const;
 
   /** \brief The source point cloud's feature descriptors. */
   FeatureCloudConstPtr input_features_;
@@ -371,14 +357,10 @@
   float inlier_fraction_;
 
   /** \brief Inlier points of final transformation as indices into source */
-<<<<<<< HEAD
-  std::vector<int> inliers_;
+  pcl::Indices inliers_;
 
   /** \brief The number of threads the scheduler should use. */
   unsigned int num_threads_;
-=======
-  pcl::Indices inliers_;
->>>>>>> 6f28bcd7
 };
 } // namespace pcl
 
