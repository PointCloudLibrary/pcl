--- conflicted
+++ resolved
@@ -389,20 +389,10 @@
           // TODO: remove this depth entry from vector before break > speed up search time
           break;
         }
-<<<<<<< HEAD
-        else
-        {
-          // Continue with the next depth entry
-          continue;
-        }
-      } //for depth_paths
-      if(found == 0)
-=======
         // Continue with the next depth entry
         continue;
       } //for depth_paths
       if(!found)
->>>>>>> bb26ea48
       {
         std::cout << "We couldn't find a Depth file for this RGB image" << std::endl;
       }
