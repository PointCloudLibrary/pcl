/*
 * Software License Agreement (BSD License)
 *
 *  Copyright (c) 2011, Willow Garage, Inc.
 *  All rights reserved.
 *
 *  Redistribution and use in source and binary forms, with or without
 *  modification, are permitted provided that the following conditions
 *  are met:
 *
 *   * Redistributions of source code must retain the above copyright
 *     notice, this list of conditions and the following disclaimer.
 *   * Redistributions in binary form must reproduce the above
 *     copyright notice, this list of conditions and the following
 *     disclaimer in the documentation and/or other materials provided
 *     with the distribution.
 *   * Neither the name of the copyright holder(s) nor the names of its
 *     contributors may be used to endorse or promote products derived
 *     from this software without specific prior written permission.
 *
 *  THIS SOFTWARE IS PROVIDED BY THE COPYRIGHT HOLDERS AND CONTRIBUTORS
 *  "AS IS" AND ANY EXPRESS OR IMPLIED WARRANTIES, INCLUDING, BUT NOT
 *  LIMITED TO, THE IMPLIED WARRANTIES OF MERCHANTABILITY AND FITNESS
 *  FOR A PARTICULAR PURPOSE ARE DISCLAIMED. IN NO EVENT SHALL THE
 *  COPYRIGHT OWNER OR CONTRIBUTORS BE LIABLE FOR ANY DIRECT, INDIRECT,
 *  INCIDENTAL, SPECIAL, EXEMPLARY, OR CONSEQUENTIAL DAMAGES (INCLUDING,
 *  BUT NOT LIMITED TO, PROCUREMENT OF SUBSTITUTE GOODS OR SERVICES;
 *  LOSS OF USE, DATA, OR PROFITS; OR BUSINESS INTERRUPTION) HOWEVER
 *  CAUSED AND ON ANY THEORY OF LIABILITY, WHETHER IN CONTRACT, STRICT
 *  LIABILITY, OR TORT (INCLUDING NEGLIGENCE OR OTHERWISE) ARISING IN
 *  ANY WAY OUT OF THE USE OF THIS SOFTWARE, EVEN IF ADVISED OF THE
 *  POSSIBILITY OF SUCH DAMAGE.
 *
 * $Id$
 *
 */

#include <cmath>

#include <pcl/point_cloud.h>
#include <pcl/point_types.h>
#include <pcl/io/pcd_io.h>
#include <pcl/console/print.h>
#include <pcl/console/parse.h>
#include <pcl/console/time.h>

#include <pcl/PointIndices.h>
#include <pcl/ModelCoefficients.h>
#include <pcl/sample_consensus/method_types.h>
#include <pcl/sample_consensus/model_types.h>
#include <pcl/segmentation/sac_segmentation.h>

#include <pcl/recognition/linemod.h>
#include <pcl/recognition/color_gradient_modality.h>
#include <pcl/recognition/surface_normal_modality.h>

using namespace pcl;
using namespace pcl::io;
using namespace pcl::console;

using PointCloudXYZRGBA = pcl::PointCloud<pcl::PointXYZRGBA>;

void
printHelp (int, char **argv)
{
  print_error ("Syntax is: %s input1.pcd input2.pcd input3.pcd (etc.)\n", argv[0]);
  print_info ("  where options are:\n");
  print_info ("           -min_depth z_min   = the depth of the near clipping plane\n");
  print_info ("           -max_depth z_max   = the depth of the far clipping plane\n");
  print_info ("           -max_height y_max  = the height of the vertical clipping plane\n");
  print_info ("Two new template files will be created for each input file.  They will append ");
  print_info ("the following suffixes to the original filename:\n");
  print_info ("   _template.pcd (A PCD containing segmented points)\n");
  print_info ("   _template.sqmmt (A file storing LINEMOD's 'Sparse Quantized Multi-Modal Template' representation)\n");

}

void printElapsedTimeAndNumberOfPoints (double t, int w, int h=1)
{
  print_info ("[done, "); print_value ("%g", t); print_info (" ms : ");
  print_value ("%d", w*h); print_info (" points]\n");
}

bool
loadCloud (const std::string & filename, PointCloudXYZRGBA & cloud)
{
  TicToc tt;
  print_highlight ("Loading "); print_value ("%s ", filename.c_str ());

  tt.tic ();
  if (loadPCDFile (filename, cloud) < 0)
    return (false);

  printElapsedTimeAndNumberOfPoints (tt.toc (), cloud.width, cloud.height);

  print_info ("Available dimensions: "); print_value ("%s\n", pcl::getFieldsList (cloud).c_str ());

  return (true);
}


std::vector<bool>
maskForegroundPoints (const PointCloudXYZRGBA::ConstPtr & input,
                      float min_depth, float max_depth, float max_height)
{
  std::vector<bool> foreground_mask (input->size (), false);

  // Mask off points outside the specified near and far depth thresholds
  pcl::IndicesPtr indices (new std::vector<int>);
  for (std::size_t i = 0; i < input->size (); ++i)
  {
    const float z = input->points[i].z;
    if (min_depth < z && z < max_depth)
    {
      foreground_mask[i] = true;
      indices->push_back (static_cast<int> (i));
    }
  }

  // Find the dominant plane between the specified near/far thresholds
  const float distance_threshold = 0.02f;
  const int max_iterations = 500;
  pcl::SACSegmentation<pcl::PointXYZRGBA> seg;
  seg.setOptimizeCoefficients (true);
  seg.setModelType (pcl::SACMODEL_PLANE);
  seg.setMethodType (pcl::SAC_RANSAC);
  seg.setDistanceThreshold (distance_threshold);
  seg.setMaxIterations (max_iterations);
  seg.setInputCloud (input);
  seg.setIndices (indices);
  pcl::ModelCoefficients::Ptr coefficients (new pcl::ModelCoefficients ());
  pcl::PointIndices::Ptr inliers (new pcl::PointIndices ());
  seg.segment (*inliers, *coefficients);

  // Mask off the plane inliers
  for (const int &index : inliers->indices)
    foreground_mask[index] = false;

  // Mask off any foreground points that are too high above the detected plane
  const std::vector<float> & c = coefficients->values;
  for (std::size_t i = 0; i < input->size (); ++i)
  {
    if (foreground_mask[i])
    {
      const pcl::PointXYZRGBA & p = input->points[i];
      float d = std::abs (c[0]*p.x + c[1]*p.y + c[2]*p.z + c[3]);
      foreground_mask[i] = (d < max_height);
    }
  }

  return (foreground_mask);
}

void
trainTemplate (const PointCloudXYZRGBA::ConstPtr & input, const std::vector<bool> &foreground_mask,
               pcl::LINEMOD & linemod)
{
  pcl::ColorGradientModality<pcl::PointXYZRGBA> color_grad_mod;
  color_grad_mod.setInputCloud (input);
  color_grad_mod.processInputData ();

  pcl::SurfaceNormalModality<pcl::PointXYZRGBA> surface_norm_mod;
  surface_norm_mod.setInputCloud (input);
  surface_norm_mod.processInputData ();

  std::vector<pcl::QuantizableModality*> modalities (2);
  modalities[0] = &color_grad_mod;
  modalities[1] = &surface_norm_mod;

  std::size_t min_x (input->width), min_y (input->height), max_x (0), max_y (0);
  pcl::MaskMap mask_map (input->width, input->height);
  for (std::size_t j = 0; j < input->height; ++j)
  {
    for (std::size_t i = 0; i < input->width; ++i)
    {
      mask_map (i,j) = foreground_mask[j*input->width+i];
      if (foreground_mask[j*input->width+i])
      {
        min_x = std::min (min_x, i);
        max_x = std::max (max_x, i);
        min_y = std::min (min_y, j);
        max_y = std::max (max_y, j);
      }
    }
  }

  std::vector<pcl::MaskMap*> masks (2);
  masks[0] = &mask_map;
  masks[1] = &mask_map;

  pcl::RegionXY region;
  region.x = static_cast<int> (min_x);
  region.y = static_cast<int> (min_y);
  region.width = static_cast<int> (max_x - min_x + 1);
  region.height = static_cast<int> (max_y - min_y + 1);

  printf ("%d %d %d %d\n", region.x, region.y, region.width, region.height);

  linemod.createAndAddTemplate (modalities, masks, region);
}

void
compute (const PointCloudXYZRGBA::ConstPtr & input, float min_depth, float max_depth, float max_height,
         const std::string & template_pcd_filename, const std::string & template_sqmmt_filename)
{
  // Segment the foreground object
  std::vector<bool> foreground_mask = maskForegroundPoints (input, min_depth, max_depth, max_height);

  // Save the masked template cloud (masking with NaNs to preserve its organized structure)
  PointCloudXYZRGBA template_cloud (*input);
  for (std::size_t i = 0; i < foreground_mask.size (); ++i)
  {
    if (!foreground_mask[i])
    {
      pcl::PointXYZRGBA & p = template_cloud.points[i];
      p.x = p.y = p.z = std::numeric_limits<float>::quiet_NaN ();
    }
  }
  pcl::io::savePCDFile (template_pcd_filename, template_cloud);

  // Create a LINEMOD template
  pcl::LINEMOD linemod;
  trainTemplate (input, foreground_mask, linemod);

  // Save the LINEMOD template
  linemod.saveTemplates (template_sqmmt_filename.c_str());
}

/* ---[ */
int
main (int argc, char** argv)
{
  print_info ("Train one or more linemod templates. For more information, use: %s -h\n", argv[0]);

  // If no arguments are given, print the help text
  if (argc == 1)
  {
    printHelp (argc, argv);
    return (-1);
  }

  // Parse the command line arguments for .pcd files
  std::vector<int> p_file_indices;
  p_file_indices = parse_file_extension_argument (argc, argv, ".pcd");
  if (p_file_indices.empty ())
  {
    print_error ("Need at least one input PCD file.\n");
    return (-1);
  }

  // Parse the min_depth, max_depth, and max_height parameters
  float min_depth = 0;
  parse_argument (argc, argv, "-min_depth", min_depth);

  float max_depth = std::numeric_limits<float>::max ();
  parse_argument (argc, argv, "-max_depth", max_depth);

  float max_height = std::numeric_limits<float>::max ();
  parse_argument (argc, argv, "-max_height", max_height);

<<<<<<< HEAD
  bool error_detected = false;
=======
  bool processed_at_least_one_pcd = false;
>>>>>>> 0bb69c0c
  // Segment and create templates for each input file
  for (const int &p_file_index : p_file_indices)
  {
    // Load input file
    const std::string input_filename = argv[p_file_index];
    PointCloudXYZRGBA::Ptr cloud (new PointCloudXYZRGBA);
<<<<<<< HEAD
    if (!loadCloud (input_filename, *cloud))
    {
      error_detected = true;
      std::string warn_msg = "Could not load point cloud from file: " + input_filename + "\n";
      print_warn (warn_msg.c_str ());
      continue;
    }
=======
  
    if (!loadCloud (input_filename, *cloud)) 
      return (-1);
>>>>>>> 0bb69c0c

    if (!cloud->isOrganized())
    {
      std::string warn_msg = "Unorganized point cloud detected. Skipping file " + input_filename + "\n";
      print_warn(warn_msg.c_str());
      continue;
    }
    else
    {
      processed_at_least_one_pcd = true;
    }

    // Construct output filenames
    std::string sqmmt_filename = input_filename;
    sqmmt_filename.replace(sqmmt_filename.length () - 4, 13, "_template.sqmmt");

    std::string pcd_filename = input_filename;
    pcd_filename.replace(pcd_filename.length () - 4, 13, "_template.pcd");

    std::cout << sqmmt_filename << std::endl;
    std::cout << pcd_filename << std::endl;

    // Train the LINE-MOD template and output it to the specified file
    compute (cloud, min_depth, max_depth, max_height, pcd_filename, sqmmt_filename);
  }

<<<<<<< HEAD
  if (error_detected)
  {
    return -1;
  }
  else
  {
    return 0;
  }
}
=======
  if (!processed_at_least_one_pcd)
  {
    print_error("All input pcd files are unorganized.\n");
  }

}
>>>>>>> 0bb69c0c
<|MERGE_RESOLUTION|>--- conflicted
+++ resolved
@@ -258,18 +258,16 @@
   float max_height = std::numeric_limits<float>::max ();
   parse_argument (argc, argv, "-max_height", max_height);
 
-<<<<<<< HEAD
   bool error_detected = false;
-=======
   bool processed_at_least_one_pcd = false;
->>>>>>> 0bb69c0c
+
   // Segment and create templates for each input file
   for (const int &p_file_index : p_file_indices)
   {
     // Load input file
     const std::string input_filename = argv[p_file_index];
     PointCloudXYZRGBA::Ptr cloud (new PointCloudXYZRGBA);
-<<<<<<< HEAD
+
     if (!loadCloud (input_filename, *cloud))
     {
       error_detected = true;
@@ -277,11 +275,6 @@
       print_warn (warn_msg.c_str ());
       continue;
     }
-=======
-  
-    if (!loadCloud (input_filename, *cloud)) 
-      return (-1);
->>>>>>> 0bb69c0c
 
     if (!cloud->isOrganized())
     {
@@ -308,7 +301,11 @@
     compute (cloud, min_depth, max_depth, max_height, pcd_filename, sqmmt_filename);
   }
 
-<<<<<<< HEAD
+  if (!processed_at_least_one_pcd)
+  {
+    print_error("All input pcd files are unorganized.\n");
+  }
+
   if (error_detected)
   {
     return -1;
@@ -317,12 +314,4 @@
   {
     return 0;
   }
-}
-=======
-  if (!processed_at_least_one_pcd)
-  {
-    print_error("All input pcd files are unorganized.\n");
-  }
-
-}
->>>>>>> 0bb69c0c
+}