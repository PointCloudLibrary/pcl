/*
 * Software License Agreement (BSD License)
 *
 *  Point Cloud Library (PCL) - www.pointclouds.org
 *  Copyright (c) 2010-2011, Willow Garage, Inc.
 *
 *  All rights reserved.
 *
 *  Redistribution and use in source and binary forms, with or without
 *  modification, are permitted provided that the following conditions
 *  are met:
 *
 *   * Redistributions of source code must retain the above copyright
 *     notice, this list of conditions and the following disclaimer.
 *   * Redistributions in binary form must reproduce the above
 *     copyright notice, this list of conditions and the following
 *     disclaimer in the documentation and/or other materials provided
 *     with the distribution.
 *   * Neither the name of the copyright holder(s) nor the names of its
 *     contributors may be used to endorse or promote products derived
 *     from this software without specific prior written permission.
 *
 *  THIS SOFTWARE IS PROVIDED BY THE COPYRIGHT HOLDERS AND CONTRIBUTORS
 *  "AS IS" AND ANY EXPRESS OR IMPLIED WARRANTIES, INCLUDING, BUT NOT
 *  LIMITED TO, THE IMPLIED WARRANTIES OF MERCHANTABILITY AND FITNESS
 *  FOR A PARTICULAR PURPOSE ARE DISCLAIMED. IN NO EVENT SHALL THE
 *  COPYRIGHT OWNER OR CONTRIBUTORS BE LIABLE FOR ANY DIRECT, INDIRECT,
 *  INCIDENTAL, SPECIAL, EXEMPLARY, OR CONSEQUENTIAL DAMAGES (INCLUDING,
 *  BUT NOT LIMITED TO, PROCUREMENT OF SUBSTITUTE GOODS OR SERVICES;
 *  LOSS OF USE, DATA, OR PROFITS; OR BUSINESS INTERRUPTION) HOWEVER
 *  CAUSED AND ON ANY THEORY OF LIABILITY, WHETHER IN CONTRACT, STRICT
 *  LIABILITY, OR TORT (INCLUDING NEGLIGENCE OR OTHERWISE) ARISING IN
 *  ANY WAY OUT OF THE USE OF THIS SOFTWARE, EVEN IF ADVISED OF THE
 *  POSSIBILITY OF SUCH DAMAGE.
 *
 */

#include <pcl/PCLPointCloud2.h>
#include <pcl/io/pcd_io.h>
#include <pcl/features/spin_image.h>
#include <pcl/console/print.h>
#include <pcl/console/parse.h>
#include <pcl/console/time.h>
#include <pcl/make_shared.h>

using namespace pcl;
using namespace pcl::io;
using namespace pcl::console;

POINT_CLOUD_REGISTER_POINT_STRUCT (pcl::Histogram<153>,
  (float[153], histogram, spinimage)
)

int    default_image_width = 8;
double default_support_angle = 0.5;
int    default_min_neigh = 1;
double default_radius = 0.0;

Eigen::Vector4f    translation;
Eigen::Quaternionf orientation;

void
printHelp (int, char **argv)
{
  print_error ("Syntax is: %s input.pcd output.pcd <options>\n", argv[0]);
  print_info ("  where options are:\n");
  print_info ("                     -radius X     = use a radius of Xm around each point to determine the neighborhood (default: "); 
  print_value ("%f", default_radius); print_info (")\n");
  print_info ("                     -width X      = resolution (width) of a spin-image (default: "); 
  print_value ("%d", default_image_width); print_info (")\n");
  print_info ("                     -suppangle X  = min cosine of support angle for filtering points by normals (default: "); 
  print_value ("%f", default_support_angle); print_info (")\n");
  print_info ("                     -neigh X      = min number of neighbours to compute a spin-image (default: "); 
  print_value ("%d", default_min_neigh); print_info (")\n");

  print_info ("                     -radial        = toggles radial structure of a spin-image (default: false)\n");
  print_info ("                     -angular       = toggles angular domain of a spin-image (default: false)\n");
}

bool
loadCloud (const std::string &filename, pcl::PCLPointCloud2 &cloud)
{
  TicToc tt;
  print_highlight ("Loading "); print_value ("%s ", filename.c_str ());

  tt.tic ();
  if (loadPCDFile (filename, cloud, translation, orientation) < 0)
    return (false);
  print_info ("[done, "); print_value ("%g", tt.toc ()); print_info (" ms : "); print_value ("%d", cloud.width * cloud.height); print_info (" points]\n");
  print_info ("Available dimensions: "); print_value ("%s\n", getFieldsList (cloud).c_str ());

  // Check if the dataset has normals
  if (getFieldIndex (cloud, "normal_x") == -1)
  {
    print_error ("The input dataset does not contain normal information!\n");
    return (false);
  }
  return (true);
}



void
saveCloud (const std::string &filename, const pcl::PCLPointCloud2 &output)
{
  TicToc tt;
  tt.tic ();

  print_highlight ("Saving "); print_value ("%s ", filename.c_str ());

  io::savePCDFile (filename, output, translation, orientation, false);

  print_info ("[done, "); print_value ("%g", tt.toc ()); print_info (" ms : "); print_value ("%d", output.width * output.height); print_info (" points]\n");
}

/* ---[ */
int
main (int argc, char** argv)
{
  print_info ("Estimate spin-image descriptors using pcl::SpinEstimation. For more information, use: %s -h\n", argv[0]);
  bool help = false;
  parse_argument (argc, argv, "-h", help);
  if (argc < 3 || help)
  {
    printHelp (argc, argv);
    return (-1);
  }

  // Parse the command line arguments for .pcd files
  std::vector<int> p_file_indices;
  p_file_indices = parse_file_extension_argument (argc, argv, ".pcd");
  if (p_file_indices.size () != 2)
  {
    print_error ("Need one input PCD file and one output PCD file to continue.\n");
    return (-1);
  }

  // Command line parsing
  double radius = default_radius;
  parse_argument (argc, argv, "-radius", radius);
  int    image_width = default_image_width;
  parse_argument (argc, argv, "-width", image_width);
  double support_angle = default_support_angle;
  parse_argument (argc, argv, "-suppangle", support_angle);
  int min_neigh = default_min_neigh;
  parse_argument (argc, argv, "-neigh", min_neigh);

  // Load the first file
  pcl::PCLPointCloud2::Ptr cloud = pcl::make_shared<pcl::PCLPointCloud2> ();
  if (!loadCloud (argv[p_file_indices[0]], *cloud))
    return (-1);

  // Perform the feature estimation
  pcl::PCLPointCloud2 output;

  // Convert data to PointCloud<T>
  PointCloud<PointNormal>::Ptr xyznormals = pcl::make_shared<PointCloud<PointNormal>> ();
  fromPCLPointCloud2 (*cloud, *xyznormals);

  // Estimate
  TicToc tt;
  tt.tic ();

  print_highlight (stderr, "Computing ");

<<<<<<< HEAD
  typedef Histogram<153> SpinImage;
  SpinImageEstimation<PointNormal, PointNormal, SpinImage> spin_est (image_width, support_angle, min_neigh);
=======
  using SpinImage = Histogram<153>;
  SpinImageEstimation<PointNormal, PointNormal, SpinImage> spin_est (image_width, support_angle, min_neigh); 
>>>>>>> cb92b7d7
  //spin_est.setInputWithNormals (xyznormals, xyznormals);
  spin_est.setInputCloud (xyznormals);
  spin_est.setInputNormals (xyznormals);
  spin_est.setSearchMethod (pcl::make_shared<pcl::search::KdTree<pcl::PointNormal>> ());
  spin_est.setRadiusSearch (radius);

  if (find_argument(argc, argv, "-radial") > 0)
    spin_est.setRadialStructure();

  if (find_argument(argc, argv, "-angular") > 0)
    spin_est.setAngularDomain();

  PointCloud<SpinImage> descriptors;
  spin_est.compute (descriptors);

  print_info ("[done, "); print_value ("%g", tt.toc ()); print_info (" ms : "); print_value ("%d", descriptors.width * descriptors.height); print_info (" points]\n");

  // Convert data back
  pcl::PCLPointCloud2 output_descr;
  toPCLPointCloud2 (descriptors, output_descr);
  concatenateFields (*cloud, output_descr, output);


  // Save into the second file
  saveCloud (argv[p_file_indices[1]], output);
}
<|MERGE_RESOLUTION|>--- conflicted
+++ resolved
@@ -163,13 +163,9 @@
 
   print_highlight (stderr, "Computing ");
 
-<<<<<<< HEAD
-  typedef Histogram<153> SpinImage;
+  using SpinImage = Histogram<153>;
   SpinImageEstimation<PointNormal, PointNormal, SpinImage> spin_est (image_width, support_angle, min_neigh);
-=======
-  using SpinImage = Histogram<153>;
-  SpinImageEstimation<PointNormal, PointNormal, SpinImage> spin_est (image_width, support_angle, min_neigh); 
->>>>>>> cb92b7d7
+  
   //spin_est.setInputWithNormals (xyznormals, xyznormals);
   spin_est.setInputCloud (xyznormals);
   spin_est.setInputNormals (xyznormals);
