/*
 * Software License Agreement (BSD License)
 *
 *  Point Cloud Library (PCL) - www.pointclouds.org
 *  Copyright (c) 2011, Willow Garage, Inc.
 *
 *  All rights reserved.
 *
 *  Redistribution and use in source and binary forms, with or without
 *  modification, are permitted provided that the following conditions
 *  are met:
 *
 *   * Redistributions of source code must retain the above copyright
 *     notice, this list of conditions and the following disclaimer.
 *   * Redistributions in binary form must reproduce the above
 *     copyright notice, this list of conditions and the following
 *     disclaimer in the documentation and/or other materials provided
 *     with the distribution.
 *   * Neither the name of the copyright holder(s) nor the names of its
 *     contributors may be used to endorse or promote products derived
 *     from this software without specific prior written permission.
 *
 *  THIS SOFTWARE IS PROVIDED BY THE COPYRIGHT HOLDERS AND CONTRIBUTORS
 *  "AS IS" AND ANY EXPRESS OR IMPLIED WARRANTIES, INCLUDING, BUT NOT
 *  LIMITED TO, THE IMPLIED WARRANTIES OF MERCHANTABILITY AND FITNESS
 *  FOR A PARTICULAR PURPOSE ARE DISCLAIMED. IN NO EVENT SHALL THE
 *  COPYRIGHT OWNER OR CONTRIBUTORS BE LIABLE FOR ANY DIRECT, INDIRECT,
 *  INCIDENTAL, SPECIAL, EXEMPLARY, OR CONSEQUENTIAL DAMAGES (INCLUDING,
 *  BUT NOT LIMITED TO, PROCUREMENT OF SUBSTITUTE GOODS OR SERVICES;
 *  LOSS OF USE, DATA, OR PROFITS; OR BUSINESS INTERRUPTION) HOWEVER
 *  CAUSED AND ON ANY THEORY OF LIABILITY, WHETHER IN CONTRACT, STRICT
 *  LIABILITY, OR TORT (INCLUDING NEGLIGENCE OR OTHERWISE) ARISING IN
 *  ANY WAY OUT OF THE USE OF THIS SOFTWARE, EVEN IF ADVISED OF THE
 *  POSSIBILITY OF SUCH DAMAGE.
 *
 * $Id$
 *
 */

#include <pcl/console/parse.h>
#include <pcl/io/pcd_io.h>
#include <pcl/point_types.h>
#include <pcl/registration/icp.h>
#include <pcl/registration/icp_nl.h>
#include <pcl/registration/incremental_registration.h>

#include <string>
#include <iostream>
#include <fstream>
#include <vector>

<<<<<<< HEAD
#include <pcl/make_shared.h>

typedef pcl::PointXYZ PointType;
typedef pcl::PointCloud<PointType> Cloud;
typedef Cloud::ConstPtr CloudConstPtr;
typedef Cloud::Ptr CloudPtr;
=======
using PointType = pcl::PointXYZ;
using Cloud = pcl::PointCloud<PointType>;
using CloudConstPtr = Cloud::ConstPtr;
using CloudPtr = Cloud::Ptr;
>>>>>>> cb92b7d7

int
main (int argc, char **argv)
{
  double dist = 0.05;
  pcl::console::parse_argument (argc, argv, "-d", dist);

  double rans = 0.05;
  pcl::console::parse_argument (argc, argv, "-r", rans);

  int iter = 50;
  pcl::console::parse_argument (argc, argv, "-i", iter);

  bool nonLinear = false;
  pcl::console::parse_argument (argc, argv, "-n", nonLinear);

  std::vector<int> pcd_indices;
  pcd_indices = pcl::console::parse_file_extension_argument (argc, argv, ".pcd");

  pcl::IterativeClosestPoint<PointType, PointType>::Ptr icp;
  if (nonLinear)
  {
    std::cout << "Using IterativeClosestPointNonLinear" << std::endl;
    icp = pcl::make_shared<pcl::IterativeClosestPointNonLinear<PointType, PointType>> ();
  }
  else
  {
    std::cout << "Using IterativeClosestPoint" << std::endl;
    icp = pcl::make_shared<pcl::IterativeClosestPoint<PointType, PointType>> ();
  }
  icp->setMaximumIterations (iter);
  icp->setMaxCorrespondenceDistance (dist);
  icp->setRANSACOutlierRejectionThreshold (rans);

  pcl::registration::IncrementalRegistration<PointType> iicp;
  iicp.setRegistration (icp);

  for (const int &pcd_index : pcd_indices)
  {
    CloudPtr data (new Cloud);
    if (pcl::io::loadPCDFile (argv[pcd_index], *data) == -1)
    {
      std::cout << "Could not read file" << std::endl;
      return -1;
    }

    if (!iicp.registerCloud (data))
    {
      std::cout << "Registration failed. Resetting transform" << std::endl;
      iicp.reset ();
      iicp.registerCloud (data);
    };

    CloudPtr tmp (new Cloud);
    pcl::transformPointCloud (*data, *tmp, iicp.getAbsoluteTransform ());

    std::cout << iicp.getAbsoluteTransform () << std::endl;

    std::string result_filename (argv[pcd_index]);
    result_filename = result_filename.substr (result_filename.rfind ('/') + 1);
    pcl::io::savePCDFileBinary (result_filename.c_str (), *tmp);
    std::cout << "saving result to " << result_filename << std::endl;
  }

  return 0;
}<|MERGE_RESOLUTION|>--- conflicted
+++ resolved
@@ -49,19 +49,12 @@
 #include <fstream>
 #include <vector>
 
-<<<<<<< HEAD
 #include <pcl/make_shared.h>
 
-typedef pcl::PointXYZ PointType;
-typedef pcl::PointCloud<PointType> Cloud;
-typedef Cloud::ConstPtr CloudConstPtr;
-typedef Cloud::Ptr CloudPtr;
-=======
 using PointType = pcl::PointXYZ;
 using Cloud = pcl::PointCloud<PointType>;
 using CloudConstPtr = Cloud::ConstPtr;
 using CloudPtr = Cloud::Ptr;
->>>>>>> cb92b7d7
 
 int
 main (int argc, char **argv)
