--- conflicted
+++ resolved
@@ -106,13 +106,8 @@
     EXPECT_EQ (cloud_xyz_rgba[i].rgba, cloud_xyz_rgb_normal[i].rgba);
   }
 
-<<<<<<< HEAD
-  IndicesAllocator< Eigen::aligned_allocator<index_t> > indices_aligned;
-  indices_aligned.push_back (1); indices_aligned.push_back (2); indices_aligned.push_back (3);
-=======
   IndicesAllocator< Eigen::aligned_allocator<pcl::index_t> > indices_aligned;
   indices_aligned.push_back (1); indices_aligned.push_back (2); indices_aligned.push_back (3); 
->>>>>>> b9808220
   pcl::copyPointCloud (cloud_xyz_rgba, indices_aligned, cloud_xyz_rgb_normal);
   ASSERT_EQ (int (cloud_xyz_rgb_normal.size ()), 3);
   for (int i = 0; i < 3; ++i)
