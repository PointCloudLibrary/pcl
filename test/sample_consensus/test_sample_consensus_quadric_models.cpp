--- conflicted
+++ resolved
@@ -1660,7 +1660,6 @@
   EXPECT_NEAR(coeff[7], 0.25000000000000017, 1e-2);
 }
 
-<<<<<<< HEAD
 TEST(SampleConsensusModelCylinder, RadiusAccuracy)
 {
   srand(0);
@@ -1724,7 +1723,8 @@
   // We expect the radius rmse to be approximately std / sqrt(num_points)
   EXPECT_GE(1.3 * std / sqrt(num_points),
             std::sqrt(sq_radius_err / static_cast<double>(num_runs)));
-=======
+}
+
 TEST(SampleConsensusModelCylinder, SampleIntersectingLines)
 {
   PointCloud<PointXYZ> cloud;
@@ -1783,7 +1783,6 @@
   EXPECT_GT(1e-5f, (dir1 * (dir2.x() / dir1.x()) - dir2).squaredNorm());
 
   EXPECT_NEAR(model_coefficients[6], model_coefficients_swapped[6], 1e-5f);
->>>>>>> 1a099b05
 }
 
 int
