--- conflicted
+++ resolved
@@ -8,46 +8,9 @@
 PCL_SUBSYS_OPTION(build "${SUBSYS_NAME}" "${SUBSYS_DESC}" ${DEFAULT} "${REASON}")
 PCL_SUBSYS_DEPEND(build "${SUBSYS_NAME}" DEPS ${SUBSYS_DEPS} OPT_DEPS ${OPT_DEPS})
 
-<<<<<<< HEAD
-if (build)
-  if (BUILD_io AND BUILD_features)
-    PCL_ADD_TEST(surface_marching_cubes test_marching_cubes
-                 FILES test_marching_cubes.cpp
-                 LINK_WITH pcl_gtest pcl_io pcl_kdtree pcl_surface pcl_features pcl_search
-                 ARGUMENTS "${PCL_SOURCE_DIR}/test/bun0.pcd")
-    PCL_ADD_TEST(surface_moving_least_squares test_moving_least_squares
-                 FILES test_moving_least_squares.cpp
-                 LINK_WITH pcl_gtest pcl_io pcl_kdtree pcl_surface pcl_features pcl_search
-                 ARGUMENTS "${PCL_SOURCE_DIR}/test/bun0.pcd")
-    PCL_ADD_TEST(surface_gp3 test_gp3
-                 FILES test_gp3.cpp
-                 LINK_WITH pcl_gtest pcl_io pcl_kdtree pcl_surface pcl_features pcl_search
-                 ARGUMENTS "${PCL_SOURCE_DIR}/test/bun0.pcd")
-    PCL_ADD_TEST(surface_organized_fast_mesh test_organized_fast_mesh
-                 FILES test_organized_fast_mesh.cpp
-                 LINK_WITH pcl_gtest pcl_io pcl_kdtree pcl_surface pcl_features pcl_search
-                 ARGUMENTS "${PCL_SOURCE_DIR}/test/bun0.pcd")
-    PCL_ADD_TEST(surface_grid_projection test_grid_projection
-                 FILES test_grid_projection.cpp
-                 LINK_WITH pcl_gtest pcl_io pcl_kdtree pcl_surface pcl_features pcl_search
-                 ARGUMENTS "${PCL_SOURCE_DIR}/test/bun0.pcd")
-    PCL_ADD_TEST(surface_ear_clipping test_ear_clipping
-                 FILES test_ear_clipping.cpp
-                 LINK_WITH pcl_gtest pcl_io pcl_kdtree pcl_surface pcl_features pcl_search
-                 ARGUMENTS "${PCL_SOURCE_DIR}/test/bun0.pcd")
-    #PCL_ADD_TEST(surface_poisson test_poisson
-    #             FILES test_poisson.cpp
-    #             LINK_WITH pcl_gtest pcl_io pcl_kdtree pcl_surface pcl_features
-    #             ARGUMENTS "${PCL_SOURCE_DIR}/test/bun0.pcd")
-    PCL_ADD_TEST(ball_pivoting test_ball_pivoting
-                 FILES test_ball_pivoting.cpp
-                 LINK_WITH pcl_gtest pcl_io pcl_kdtree pcl_surface pcl_features pcl_search
-                 ARGUMENTS "")
-=======
 if(NOT (build AND BUILD_io AND BUILD_features))
   return()
 endif()
->>>>>>> 9b5e450b
 
 PCL_ADD_TEST(surface_marching_cubes test_marching_cubes
              FILES test_marching_cubes.cpp
@@ -73,6 +36,10 @@
              FILES test_ear_clipping.cpp
              LINK_WITH pcl_gtest pcl_io pcl_kdtree pcl_surface pcl_features pcl_search
              ARGUMENTS "${PCL_SOURCE_DIR}/test/bun0.pcd")
+PCL_ADD_TEST(ball_pivoting test_ball_pivoting
+             FILES test_ball_pivoting.cpp
+             LINK_WITH pcl_gtest pcl_io pcl_kdtree pcl_surface pcl_features pcl_search
+             ARGUMENTS "")
 
 if(QHULL_FOUND)
   PCL_ADD_TEST(surface_convex_hull test_convex_hull
