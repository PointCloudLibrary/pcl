--- conflicted
+++ resolved
@@ -44,13 +44,10 @@
 #include <pcl/io/pcd_io.h>
 #include <pcl/features/normal_3d.h>
 #include <pcl/visualization/pcl_visualizer.h>
-<<<<<<< HEAD
 #include <pcl/visualization/point_cloud_color_handlers.h>
 #include <cstddef>
 #include <limits>
-=======
 #include <pcl/search/kdtree.h> // for KdTree
->>>>>>> f5fd2153
 
 using namespace pcl;
 using namespace pcl::io;
@@ -394,7 +391,7 @@
 
   // Concatenate XYZ and normal information
   pcl::concatenateFields (*cloud, *normals, *cloud_with_normals);
-      
+
   // Create search tree
   tree2.reset (new search::KdTree<PointNormal>);
   tree2->setInputCloud (cloud_with_normals);
