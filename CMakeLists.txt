### ---[ PCL global CMake
cmake_minimum_required(VERSION 2.8 FATAL_ERROR)

set(CMAKE_CONFIGURATION_TYPES "Debug;Release" CACHE STRING "possible configurations" FORCE)

# In case the user does not setup CMAKE_BUILD_TYPE, assume it's RelWithDebInfo
if("${CMAKE_BUILD_TYPE}" STREQUAL "")
  set(CMAKE_BUILD_TYPE RelWithDebInfo CACHE STRING "build type default to RelWithDebInfo, set to Release to improve performance" FORCE)
endif("${CMAKE_BUILD_TYPE}" STREQUAL "")

project(PCL)	# This call sets CMAKE_CXX_FLAGS, so more specific flags below are never set. Error?
string(TOLOWER ${PROJECT_NAME} PROJECT_NAME_LOWER)

### ---[ Find universal dependencies
set(CMAKE_MODULE_PATH "${CMAKE_SOURCE_DIR}/cmake/Modules/" ${CMAKE_MODULE_PATH})

# ---[ Release/Debug specific flags
if(CMAKE_BUILD_TYPE STREQUAL "Release" OR CMAKE_BUILD_TYPE STREQUAL "RelWithDebInfo")
  add_definitions("-DBOOST_DISABLE_ASSERTS -DEIGEN_NO_DEBUG")
endif()
if(WIN32 AND NOT MINGW)
  if(NOT DEFINED CMAKE_DEBUG_POSTFIX)
    set(CMAKE_DEBUG_POSTFIX "_debug")
  endif()
  if(NOT DEFINED CMAKE_RELEASE_POSTFIX)
    set(CMAKE_RELEASE_POSTFIX "_release")
  endif()
endif()

# ---[ special maintainer mode
SET(CMAKE_CXX_FLAGS_MAINTAINER "-pedantic -Wno-variadic-macros -Weffc++ -Wno-long-long" CACHE STRING
    "Flags used by the C++ compiler during maintainer builds."
    FORCE)
SET(CMAKE_C_FLAGS_MAINTAINER "-pedantic -Wno-variadic-macros -Weffc++ -Wno-long-long" CACHE STRING
    "Flags used by the C compiler during maintainer builds."
    FORCE)
SET(CMAKE_EXE_LINKER_FLAGS_MAINTAINER
    "-Wl,--warn-unresolved-symbols,--warn-once" CACHE STRING
    "Flags used for linking binaries during maintainer builds."
    FORCE)
SET(CMAKE_SHARED_LINKER_FLAGS_MAINTAINER
    "-Wl,--warn-unresolved-symbols,--warn-once" CACHE STRING
    "Flags used by the shared libraries linker during maintainer builds."
    FORCE)
MARK_AS_ADVANCED(
    CMAKE_CXX_FLAGS_MAINTAINER
    CMAKE_C_FLAGS_MAINTAINER
    CMAKE_EXE_LINKER_FLAGS_MAINTAINER
    CMAKE_SHARED_LINKER_FLAGS_MAINTAINER )
# Update the documentation string of CMAKE_BUILD_TYPE for GUIs
SET(CMAKE_BUILD_TYPE "${CMAKE_BUILD_TYPE}" CACHE STRING
    "Choose the type of build, options are: None Debug Release RelWithDebInfo MinSizeRel Maintainer."
    FORCE)

# ---[ Android check
if (ANDROID)
  set (PCL_SHARED_LIBS OFF)
  message ("PCL shared libs on Android must be: ${PCL_SHARED_LIBS}")
endif()

include(${PCL_SOURCE_DIR}/cmake/pcl_verbosity.cmake)
include(${PCL_SOURCE_DIR}/cmake/pcl_targets.cmake)
include(${PCL_SOURCE_DIR}/cmake/pcl_options.cmake)

# Enable verbose timing display?
if(CMAKE_TIMING_VERBOSE AND UNIX)
  set_property(GLOBAL PROPERTY RULE_MESSAGES OFF)
  set_property(GLOBAL PROPERTY RULE_LAUNCH_COMPILE "${CMAKE_SOURCE_DIR}/cmake/custom_output.sh")
endif(CMAKE_TIMING_VERBOSE AND UNIX)

# check for SSE flags
include(${PCL_SOURCE_DIR}/cmake/pcl_find_sse.cmake)
if (PCL_ENABLE_SSE)
  PCL_CHECK_FOR_SSE()
endif (PCL_ENABLE_SSE)

# ---[ Unix/Darwin/Windows specific flags
if(CMAKE_COMPILER_IS_GNUCXX)
  if("${CMAKE_CXX_FLAGS}" STREQUAL "")
    SET(CMAKE_CXX_FLAGS "-Wall -Wextra -Wno-unknown-pragmas -fno-strict-aliasing -Wno-format-extra-args -Wno-sign-compare -Wno-invalid-offsetof -Wno-conversion ${SSE_FLAGS}")

    # Enable -Wabi for GCC > 4.3, and -Wno-deprecated for GCC < 4.3
    # to disable a lot of warnings which are not fixable
    execute_process(COMMAND ${CMAKE_C_COMPILER} -dumpversion OUTPUT_VARIABLE GCC_VERSION)
    if (GCC_VERSION VERSION_GREATER 4.3)
      message(STATUS "-- GCC > 4.3 found, enabling -Wabi")
      SET(CMAKE_CXX_FLAGS "${CMAKE_CXX_FLAGS} -Wabi")
    else()
      message(STATUS "-- GCC < 4.3 found, enabling -Wno-deprecated")
      SET(CMAKE_CXX_FLAGS "${CMAKE_CXX_FLAGS} -Wno-deprecated")
    endif ()
  endif()

  if(NOT ANDROID)
    SET(CMAKE_CXX_FLAGS "${CMAKE_CXX_FLAGS} -pthread")
  endif(NOT ANDROID)

  if(WIN32)
    if(PCL_SHARED_LIBS)
      SET(CMAKE_SHARED_LINKER_FLAGS "${CMAKE_SHARED_LINKER_FLAGS} -Wl,--export-all-symbols -Wl,--enable-auto-import")
      if (MINGW)
        add_definitions("-DBOOST_THREAD_USE_LIB")
      endif()
    else(PCL_SHARED_LIBS)
      add_definitions("-DBOOST_LIB_DIAGNOSTIC -DBOOST_THREAD_USE_LIB")
    endif(PCL_SHARED_LIBS)
  endif()
endif()

if(MSVC)
  SET(CMAKE_COMPILER_IS_MSVC 1)
  add_definitions ("-DBOOST_ALL_NO_LIB -D_SCL_SECURE_NO_WARNINGS -D_CRT_SECURE_NO_WARNINGS -DNOMINMAX /bigobj")
  if("${CMAKE_CXX_FLAGS}" STREQUAL " /DWIN32 /D_WINDOWS /W3 /GR /EHsc")	# Check against default flags
    SET(CMAKE_CXX_FLAGS "${CMAKE_CXX_FLAGS} /bigobj /EHsc /fp:precise /wd4800 /wd4521 /wd4251 /wd4275 /wd4305 /wd4355 ${SSE_FLAGS}"
		CACHE STRING "CMAKE_CXX_FLAGS" FORCE)
	
    # Add extra code generation/link optimizations
    if(CMAKE_MSVC_CODE_LINK_OPTIMIZATION)
      SET(CMAKE_CXX_FLAGS_RELEASE "${CMAKE_CXX_FLAGS_RELEASE} /GL")
      SET(CMAKE_SHARED_LINKER_FLAGS_RELEASE "${CMAKE_SHARED_LINKER_FLAGS_RELEASE} /LTCG")
      SET(CMAKE_EXE_LINKER_FLAGS_RELEASE "${CMAKE_EXE_LINKER_FLAGS_RELEASE} /LTCG")
    endif(CMAKE_MSVC_CODE_LINK_OPTIMIZATION)
    # /MANIFEST:NO") # please, don't disable manifest generation, otherwise crash at start for vs2008

<<<<<<< HEAD
    if( MSVC_VERSION GREATER 1500 AND ${CMAKE_VERSION} VERSION_GREATER "2.8.6")
=======
    if(MSVC90 OR MSVC10 OR MSVC11 AND NOT ${CMAKE_MAJOR_VERSION}.${CMAKE_MINOR_VERSION} LESS 2.8 AND NOT ${CMAKE_MINOR_VERSION}.${CMAKE_PATCH_VERSION} LESS 8.6)
>>>>>>> 56b21c10
      include(ProcessorCount)
      ProcessorCount(N)
      if(NOT N EQUAL 0)
        SET(CMAKE_C_FLAGS   "${CMAKE_C_FLAGS} /MP${N} "   CACHE STRING "CMAKE_C_FLAGS" FORCE)
        SET(CMAKE_CXX_FLAGS "${CMAKE_CXX_FLAGS} /MP${N} " CACHE STRING "CMAKE_CXX_FLAGS" FORCE)
      endif()
    endif()
  endif()
endif()

if (__COMPILER_PATHSCALE)
  SET(CMAKE_COMPILER_IS_PATHSCALE 1)
  if("${CMAKE_CXX_FLAGS}" STREQUAL "")
    SET(CMAKE_CXX_FLAGS "-Wno-uninitialized -zerouv -pthread -mp")
  endif()
endif()

if (CMAKE_CXX_COMPILER_ID STREQUAL "Clang")
  SET(CMAKE_COMPILER_IS_CLANG 1)
  if("${CMAKE_C_FLAGS}" STREQUAL "")
    SET(CMAKE_C_FLAGS "-Qunused-arguments")
  endif()
  if("${CMAKE_CXX_FLAGS}" STREQUAL "")
    SET(CMAKE_CXX_FLAGS "-Qunused-arguments -Wno-invalid-offsetof ${SSE_FLAGS}") # Unfortunately older Clang versions do not have this: -Wno-unnamed-type-template-args
  endif()
  SET(CLANG_LIBRARIES "stdc++")
endif()

# ---[ Project folders
option(USE_PROJECT_FOLDERS "Use folders to organize PCL projects in an IDE." OFF)
mark_as_advanced(USE_PROJECT_FOLDERS)
if(USE_PROJECT_FOLDERS)
  set_property(GLOBAL PROPERTY USE_FOLDERS ON)
endif(USE_PROJECT_FOLDERS)

include(${PCL_SOURCE_DIR}/cmake/pcl_utils.cmake)
set(PCL_VERSION 1.7.0 CACHE STRING "PCL version")
DISSECT_VERSION()
GET_OS_INFO()
SET_INSTALL_DIRS()

if(WIN32)
  set(PCL_RESOURCES_DIR ${PCL_SOURCE_DIR}/resources)
  set(PCL_POINTCLOUDS_DIR ${PCL_RESOURCES_DIR}/pointclouds)
endif(WIN32)

set(PCL_OUTPUT_LIB_DIR ${PCL_BINARY_DIR}/${LIB_INSTALL_DIR})
set(PCL_OUTPUT_BIN_DIR ${PCL_BINARY_DIR}/${BIN_INSTALL_DIR})
make_directory(${PCL_OUTPUT_LIB_DIR})
make_directory(${PCL_OUTPUT_BIN_DIR})
if(WIN32)
  foreach(config ${CMAKE_CONFIGURATION_TYPES})
    string(TOUPPER ${config} CONFIG)
    set(CMAKE_ARCHIVE_OUTPUT_DIRECTORY_${CONFIG} "${PCL_OUTPUT_LIB_DIR}")
    set(CMAKE_RUNTIME_OUTPUT_DIRECTORY_${CONFIG} "${PCL_OUTPUT_BIN_DIR}")
    # ---[ Windows requires DLLs (shared libraries) to be installed in the same directory as executables
    set(CMAKE_LIBRARY_OUTPUT_DIRECTORY_${CONFIG} "${PCL_OUTPUT_BIN_DIR}")
  endforeach(config)
else(WIN32)
  set(CMAKE_ARCHIVE_OUTPUT_DIRECTORY "${PCL_OUTPUT_LIB_DIR}")
  set(CMAKE_RUNTIME_OUTPUT_DIRECTORY "${PCL_OUTPUT_BIN_DIR}")
  set(CMAKE_LIBRARY_OUTPUT_DIRECTORY "${PCL_OUTPUT_LIB_DIR}")
endif(WIN32)

# Add an "uninstall" target
configure_file("${PCL_SOURCE_DIR}/cmake/uninstall_target.cmake.in"
               "${PCL_BINARY_DIR}/uninstall_target.cmake" IMMEDIATE @ONLY)
add_custom_target(uninstall "${CMAKE_COMMAND}" -P
                  "${PCL_BINARY_DIR}/uninstall_target.cmake")

###
# this is copy paste form http://www.itk.org/Wiki/CMake_RPATH_handling
# in order to always make a full statement RPATH
###
SET(CMAKE_SKIP_BUILD_RPATH  FALSE)
SET(CMAKE_BUILD_WITH_INSTALL_RPATH FALSE)
SET(CMAKE_INSTALL_RPATH "${CMAKE_INSTALL_PREFIX}/${LIB_INSTALL_DIR}")
SET(CMAKE_INSTALL_RPATH_USE_LINK_PATH TRUE)
LIST(FIND CMAKE_PLATFORM_IMPLICIT_LINK_DIRECTORIES "${CMAKE_INSTALL_PREFIX}/${LIB_INSTALL_DIR}" is_system_dir)
IF("${is_system_dir}" STREQUAL "-1")
SET(CMAKE_INSTALL_RPATH "${CMAKE_INSTALL_PREFIX}/${LIB_INSTALL_DIR}")
ENDIF("${is_system_dir}" STREQUAL "-1")

### ---[ Find universal dependencies
# the gcc-4.2.1 coming with MacOS X is not compatible with the OpenMP pragmas we use, so disabling OpenMP for it
if((NOT APPLE) OR (NOT CMAKE_COMPILER_IS_GNUCXX) OR (GCC_VERSION VERSION_GREATER 4.2.1))
  find_package(OpenMP)
endif()
if(OPENMP_FOUND)
  set(CMAKE_C_FLAGS "${CMAKE_C_FLAGS} ${OpenMP_C_FLAGS}")
  set(CMAKE_CXX_FLAGS "${CMAKE_CXX_FLAGS} ${OpenMP_CXX_FLAGS}")
  message (STATUS "Found OpenMP")
  if(MSVC90 OR MSVC10)
    if(MSVC90)
      set(OPENMP_DLL VCOMP90)
    elseif(MSVC10)
      set(OPENMP_DLL VCOMP100)
    endif(MSVC90)
    set(CMAKE_SHARED_LINKER_FLAGS_DEBUG "${CMAKE_SHARED_LINKER_FLAGS_DEBUG} /DELAYLOAD:${OPENMP_DLL}D.dll")
    set(CMAKE_SHARED_LINKER_FLAGS_RELEASE "${CMAKE_SHARED_LINKER_FLAGS_RELEASE} /DELAYLOAD:${OPENMP_DLL}.dll")
  endif(MSVC90 OR MSVC10)
else(OPENMP_FOUND)
  message (STATUS "Not found OpenMP")
endif()
# Boost (required)
include(${PCL_SOURCE_DIR}/cmake/pcl_find_boost.cmake)
# Eigen (required)
find_package(Eigen REQUIRED)
include_directories(SYSTEM ${EIGEN_INCLUDE_DIRS})
add_definitions(-DEIGEN_USE_NEW_STDVECTOR
                -DEIGEN_YES_I_KNOW_SPARSE_MODULE_IS_NOT_STABLE_YET)
# FLANN (required)
if(NOT PCL_SHARED_LIBS OR (WIN32 AND NOT MINGW))
  set(FLANN_USE_STATIC ON)
endif(NOT PCL_SHARED_LIBS OR (WIN32 AND NOT MINGW))
find_package(FLANN 1.7.0 REQUIRED)
include_directories(${FLANN_INCLUDE_DIRS})

# libusb-1.0
find_package(libusb-1.0)
if(LIBUSB_1_FOUND)
  include_directories(${LIBUSB_1_INCLUDE_DIR})
endif(LIBUSB_1_FOUND)

# OpenNI
find_package(OpenNI)
if (OPENNI_FOUND)
  set(HAVE_OPENNI ON)
  include_directories(SYSTEM ${OPENNI_INCLUDE_DIRS})
endif()

# OpenNI 2
find_package(OpenNI2)
if (OPENNI2_FOUND)
  set(HAVE_OPENNI2 ON)
  include_directories(SYSTEM ${OPENNI2_INCLUDE_DIRS})
endif()

# Fotonic (FZ_API)
find_package(FZAPI)
if (FZAPI_FOUND)
  set(HAVE_FZAPI ON)
  include_directories(SYSTEM ${FZAPI_INCLUDE_DIR})
endif()

# Intel Perceptional Computing Interface (PXCAPI)
find_package(PXCAPI)
if (PXCAPI_FOUND)
  set(HAVE_PXCAPI ON)
  include_directories(SYSTEM ${PXCAPI_INCLUDE_DIRS})
endif()

# LibPNG
find_package(PNG)
if (PNG_FOUND)
  set (HAVE_PNG ON)
  include_directories(${PNG_INCLUDE_DIR})
endif(PNG_FOUND)

# Qhull
if(NOT PCL_SHARED_LIBS OR WIN32)
  set(QHULL_USE_STATIC ON)
endif(NOT PCL_SHARED_LIBS OR WIN32)
find_package(Qhull)

# Cuda
include(${PCL_SOURCE_DIR}/cmake/pcl_find_cuda.cmake)

# Find Qt5
include(cmake/pcl_find_qt5.cmake)

# Find QT4
if(NOT QT5_FOUND)
    find_package(Qt4)
    if (QT4_FOUND)
      include(${QT_USE_FILE})
    endif (QT4_FOUND)
endif()

# Find VTK
find_package(VTK)
if(VTK_FOUND)
  if (PCL_SHARED_LIBS OR 
      (NOT (PCL_SHARED_LIBS) AND NOT (VTK_BUILD_SHARED_LIBS)))
    set(VTK_FOUND TRUE)
    find_package (QVTK)
    message(STATUS "VTK found (include: ${VTK_INCLUDE_DIRS}, lib: ${VTK_LIBRARY_DIRS})")
    link_directories(${VTK_LIBRARY_DIRS})
    set(HAVE_VTK ON)
  else ()
    set(VTK_FOUND OFF)
    set(HAVE_VTK OFF)
    message ("Warning: You are to build PCL in STATIC but VTK is SHARED!")
    message ("Warning: VTK disabled!")
  endif ()
endif(VTK_FOUND)
# Find MPI
if (WITH_MPI) # this script searches for MPI 10 sec under windows, annoying especially if you do this often
  find_package(MPI)
  if(MPI_CXX_FOUND)
    include_directories(SYSTEM ${MPI_INCLUDE_PATH})
  endif(MPI_CXX_FOUND)
endif()
#Find Doxygen and html help compiler if any
find_package(Doxygen)
if(DOXYGEN_FOUND)
  find_package(HTMLHelp)
endif(DOXYGEN_FOUND)
#Find PCAP
find_package(Pcap)

### ---[ Create the config.h file
set(pcl_config_h_in "${CMAKE_CURRENT_SOURCE_DIR}/pcl_config.h.in")
set(pcl_config_h "${CMAKE_CURRENT_BINARY_DIR}/include/pcl/pcl_config.h")
configure_file(${pcl_config_h_in} ${pcl_config_h})
PCL_ADD_INCLUDES(common "" ${pcl_config_h})
include_directories(${CMAKE_CURRENT_BINARY_DIR}/include)

### ---[ Set up for tests
enable_testing()

### ---[ Set up for examples
#include(${PCL_SOURCE_DIR}/cmake/pcl_examples.cmake)

### ---[ Add the libraries subdirectories
include(${PCL_SOURCE_DIR}/cmake/pcl_targets.cmake)

collect_subproject_directory_names(${PCL_SOURCE_DIR} "CMakeLists.txt" PCL_MODULES_NAMES PCL_MODULES_DIRS doc)
set(PCL_MODULES_NAMES_UNSORTED ${PCL_MODULES_NAMES})
topological_sort(PCL_MODULES_NAMES PCL_ _DEPENDS)
sort_relative(PCL_MODULES_NAMES_UNSORTED PCL_MODULES_NAMES PCL_MODULES_DIRS)
foreach(subdir ${PCL_MODULES_DIRS})
  add_subdirectory(${PCL_SOURCE_DIR}/${subdir})  
endforeach(subdir)

### ---[ Documentation
add_subdirectory(doc)

### ---[ Configure PCLConfig.cmake
include(${PCL_SOURCE_DIR}/cmake/pcl_pclconfig.cmake)

### ---[ Package creation
include(${PCL_SOURCE_DIR}/cmake/pcl_all_in_one_installer.cmake)
include(${PCL_SOURCE_DIR}/cmake/pcl_cpack.cmake)

if(CPACK_GENERATOR)
  message(STATUS "Found CPack generators: ${CPACK_GENERATOR}")
  PCL_MAKE_CPACK_INPUT()
  set(CPACK_PROJECT_CONFIG_FILE "${PCL_CPACK_CFG_FILE}")
  include(CPack)
endif(CPACK_GENERATOR)
### ---[ Make a pretty picture of the dependency graph
include(${PCL_SOURCE_DIR}/cmake/dep_graph.cmake)
MAKE_DEP_GRAPH()

### ---[ Finish up
PCL_WRITE_STATUS_REPORT()
PCL_RESET_MAPS()<|MERGE_RESOLUTION|>--- conflicted
+++ resolved
@@ -122,11 +122,7 @@
     endif(CMAKE_MSVC_CODE_LINK_OPTIMIZATION)
     # /MANIFEST:NO") # please, don't disable manifest generation, otherwise crash at start for vs2008
 
-<<<<<<< HEAD
     if( MSVC_VERSION GREATER 1500 AND ${CMAKE_VERSION} VERSION_GREATER "2.8.6")
-=======
-    if(MSVC90 OR MSVC10 OR MSVC11 AND NOT ${CMAKE_MAJOR_VERSION}.${CMAKE_MINOR_VERSION} LESS 2.8 AND NOT ${CMAKE_MINOR_VERSION}.${CMAKE_PATCH_VERSION} LESS 8.6)
->>>>>>> 56b21c10
       include(ProcessorCount)
       ProcessorCount(N)
       if(NOT N EQUAL 0)
