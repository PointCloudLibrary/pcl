--- conflicted
+++ resolved
@@ -105,16 +105,10 @@
       string(APPEND CMAKE_CXX_FLAGS " -Wabi")
     endif()
     string(APPEND CMAKE_CXX_FLAGS " -Wall -Wextra -Wno-unknown-pragmas -fno-strict-aliasing -Wno-format-extra-args -Wno-sign-compare -Wno-invalid-offsetof -Wno-conversion ${SSE_FLAGS}")
-<<<<<<< HEAD
   endif()
 
   if(PCL_WARNINGS_ARE_ERRORS)
     string(APPEND CMAKE_CXX_FLAGS " -Werror")
-=======
-    if(PCL_WARNINGS_ARE_ERRORS)
-      string(APPEND CMAKE_CXX_FLAGS " -Werror")
-    endif()
->>>>>>> 64bf08bc
   endif()
 
   if("${CMAKE_SHARED_LINKER_FLAGS}" STREQUAL "" AND NOT CMAKE_SYSTEM_NAME STREQUAL "Darwin")
@@ -140,11 +134,7 @@
   add_compile_options(/bigobj)
   
   if("${CMAKE_CXX_FLAGS}" STREQUAL "${CMAKE_CXX_FLAGS_DEFAULT}")
-<<<<<<< HEAD
-    string(APPEND CMAKE_CXX_FLAGS " /fp:precise /wd4800 /wd4521 /wd4251 /wd4275 /wd4305 /wd4355 ${SSE_FLAGS}")
-=======
     string(APPEND CMAKE_CXX_FLAGS " /fp:precise /wd4800 /wd4521 /wd4251 /wd4275 /wd4305 /wd4355 ${SSE_FLAGS} ${AVX_FLAGS}")
->>>>>>> 64bf08bc
 
     # Add extra code generation/link optimizations
     if(CMAKE_MSVC_CODE_LINK_OPTIMIZATION AND (NOT BUILD_CUDA) AND (NOT BUILD_GPU))
