### ---[ PCL global CMake
cmake_minimum_required(VERSION 2.8 FATAL_ERROR)

#set(Boost_DEBUG 1)

set(CMAKE_CONFIGURATION_TYPES "Debug;Release" CACHE STRING "possible configurations" FORCE)

# In case the user does not setup CMAKE_BUILD_TYPE, assume it's RelWithDebInfo
if("${CMAKE_BUILD_TYPE}" STREQUAL "")
  set(CMAKE_BUILD_TYPE RelWithDebInfo CACHE STRING "build type default to RelWithDebInfo, set to Release to improve performance" FORCE)
endif("${CMAKE_BUILD_TYPE}" STREQUAL "")

project(PCL)
string(TOLOWER ${PROJECT_NAME} PROJECT_NAME_LOWER)

### ---[ Find universal dependencies
set(CMAKE_MODULE_PATH "${CMAKE_SOURCE_DIR}/cmake/Modules/" ${CMAKE_MODULE_PATH})

# ---[ Release/Debug specific flags
if(CMAKE_BUILD_TYPE STREQUAL "Release" OR CMAKE_BUILD_TYPE STREQUAL "RelWithDebInfo")
  add_definitions("-DBOOST_DISABLE_ASSERTS -DEIGEN_NO_DEBUG")
endif()
if(WIN32 AND NOT MINGW)
  if(NOT DEFINED CMAKE_DEBUG_POSTFIX)
    set(CMAKE_DEBUG_POSTFIX "_debug")
  endif()
  if(NOT DEFINED CMAKE_RELEASE_POSTFIX)
    set(CMAKE_RELEASE_POSTFIX "_release")
  endif()
endif()

# ---[ special maintainer mode
SET(CMAKE_CXX_FLAGS_MAINTAINER "-pedantic -Wno-variadic-macros -Weffc++ -Wno-long-long" CACHE STRING
    "Flags used by the C++ compiler during maintainer builds."
    FORCE)
SET(CMAKE_C_FLAGS_MAINTAINER "-pedantic -Wno-variadic-macros -Weffc++ -Wno-long-long" CACHE STRING
    "Flags used by the C compiler during maintainer builds."
    FORCE)
SET(CMAKE_EXE_LINKER_FLAGS_MAINTAINER
    "-Wl,--warn-unresolved-symbols,--warn-once" CACHE STRING
    "Flags used for linking binaries during maintainer builds."
    FORCE)
SET(CMAKE_SHARED_LINKER_FLAGS_MAINTAINER
    "-Wl,--warn-unresolved-symbols,--warn-once" CACHE STRING
    "Flags used by the shared libraries linker during maintainer builds."
    FORCE)
MARK_AS_ADVANCED(
    CMAKE_CXX_FLAGS_MAINTAINER
    CMAKE_C_FLAGS_MAINTAINER
    CMAKE_EXE_LINKER_FLAGS_MAINTAINER
    CMAKE_SHARED_LINKER_FLAGS_MAINTAINER )
# Update the documentation string of CMAKE_BUILD_TYPE for GUIs
SET(CMAKE_BUILD_TYPE "${CMAKE_BUILD_TYPE}" CACHE STRING
    "Choose the type of build, options are: None Debug Release RelWithDebInfo MinSizeRel Maintainer."
    FORCE)

# ---[ Android check
if (ANDROID)
  set (PCL_SHARED_LIBS OFF)
  message ("PCL shared libs on Android must be: ${PCL_SHARED_LIBS}")
endif()

include(${PCL_SOURCE_DIR}/cmake/pcl_verbosity.cmake)
include(${PCL_SOURCE_DIR}/cmake/pcl_targets.cmake)
include(${PCL_SOURCE_DIR}/cmake/pcl_options.cmake)

# Enable verbose timing display?
if(CMAKE_TIMING_VERBOSE AND UNIX)
  set_property(GLOBAL PROPERTY RULE_MESSAGES OFF)
  set_property(GLOBAL PROPERTY RULE_LAUNCH_COMPILE "${CMAKE_SOURCE_DIR}/cmake/custom_output.sh")
endif(CMAKE_TIMING_VERBOSE AND UNIX)

# check for SSE flags
include(${PCL_SOURCE_DIR}/cmake/pcl_find_sse.cmake)
if (PCL_ENABLE_SSE)
  PCL_CHECK_FOR_SSE()
endif (PCL_ENABLE_SSE)

# ---[ Unix/Darwin/Windows specific flags
if(CMAKE_COMPILER_IS_GNUCXX)
  if("${CMAKE_CXX_FLAGS}" STREQUAL "")
    SET(CMAKE_CXX_FLAGS "-Wall -Wextra -Wno-unknown-pragmas -fno-strict-aliasing -Wno-format-extra-args -Wno-sign-compare -Wno-invalid-offsetof -Wno-conversion ${SSE_FLAGS}")

    # Enable -Wabi for GCC > 4.3, and -Wno-deprecated for GCC < 4.3
    # to disable a lot of warnings which are not fixable
    execute_process(COMMAND ${CMAKE_C_COMPILER} -dumpversion OUTPUT_VARIABLE GCC_VERSION)
    if (GCC_VERSION VERSION_GREATER 4.3)
      message(STATUS "-- GCC > 4.3 found, enabling -Wabi")
      SET(CMAKE_CXX_FLAGS "${CMAKE_CXX_FLAGS} -Wabi")
    else()
      message(STATUS "-- GCC < 4.3 found, enabling -Wno-deprecated")
      SET(CMAKE_CXX_FLAGS "${CMAKE_CXX_FLAGS} -Wno-deprecated")
    endif ()
  endif()

  if(NOT ANDROID)
    SET(CMAKE_CXX_FLAGS "${CMAKE_CXX_FLAGS} -pthread")
  endif(NOT ANDROID)

  if(WIN32)
    if(PCL_SHARED_LIBS)
      SET(CMAKE_SHARED_LINKER_FLAGS "${CMAKE_SHARED_LINKER_FLAGS} -Wl,--export-all-symbols -Wl,--enable-auto-import")
      if (MINGW)
        add_definitions("-DBOOST_THREAD_USE_LIB")
      endif()
    else(PCL_SHARED_LIBS)
      add_definitions("-DBOOST_LIB_DIAGNOSTIC -DBOOST_THREAD_USE_LIB")
    endif(PCL_SHARED_LIBS)
  endif()
endif()

if(MSVC)
  SET(CMAKE_COMPILER_IS_MSVC 1)
<<<<<<< HEAD
  add_definitions ("-DBOOST_ALL_NO_LIB -D_SCL_SECURE_NO_WARNINGS -D_CRT_SECURE_NO_WARNINGS -DNOMINMAX")
  SET(CMAKE_CXX_FLAGS "${CMAKE_CXX_FLAGS} /bigobj /EHsc /fp:precise /wd4800 /wd4521 /wd4251 /wd4275 /wd4305 /wd4355")
  SET(CMAKE_CXX_FLAGS_RELEASE "${CMAKE_CXX_FLAGS_RELEASE} /wd4800")
  # Add extra code generation/link optimizations
  if(CMAKE_MSVC_CODE_LINK_OPTIMIZATION)
    SET(CMAKE_CXX_FLAGS_RELEASE "${CMAKE_CXX_FLAGS_RELEASE} /GL")
    SET(CMAKE_SHARED_LINKER_FLAGS_RELEASE "${CMAKE_SHARED_LINKER_FLAGS_RELEASE} /LTCG")
    SET(CMAKE_EXE_LINKER_FLAGS_RELEASE "${CMAKE_EXE_LINKER_FLAGS_RELEASE} /LTCG")
  endif(CMAKE_MSVC_CODE_LINK_OPTIMIZATION)
  # /MANIFEST:NO") # please, don't disable manifest generation, otherwise crash at start for vs2008
  
  if(MSVC90 OR MSVC10 OR MSVC11 AND NOT ${CMAKE_MAJOR_VERSION}.${CMAKE_MINOR_VERSION} LESS 2.8 AND NOT ${CMAKE_MINOR_VERSION}.${CMAKE_PATCH_VERSION} LESS 8.6)
    include(ProcessorCount)
    ProcessorCount(N)
    if(NOT N EQUAL 0)
      SET(CMAKE_C_FLAGS   "${CMAKE_C_FLAGS}   /MP${N} ")
      SET(CMAKE_CXX_FLAGS "${CMAKE_CXX_FLAGS} /MP${N} ")
=======
  add_definitions ("-DBOOST_ALL_NO_LIB -D_SCL_SECURE_NO_WARNINGS -D_CRT_SECURE_NO_WARNINGS -DNOMINMAX /bigobj")
  if("${CMAKE_CXX_FLAGS}" STREQUAL "")
    SET(CMAKE_CXX_FLAGS "/bigobj /EHsc /fp:precise /wd4800 /wd4521 /wd4251 /wd4275 /wd4305 /wd4355 ${SSE_FLAGS}")

    # Add extra code generation/link optimizations
    if(CMAKE_MSVC_CODE_LINK_OPTIMIZATION)
      SET(CMAKE_CXX_FLAGS_RELEASE "${CMAKE_CXX_FLAGS_RELEASE} /GL")
      SET(CMAKE_SHARED_LINKER_FLAGS_RELEASE "${CMAKE_SHARED_LINKER_FLAGS_RELEASE} /LTCG")
      SET(CMAKE_EXE_LINKER_FLAGS_RELEASE "${CMAKE_EXE_LINKER_FLAGS_RELEASE} /LTCG")
    endif(CMAKE_MSVC_CODE_LINK_OPTIMIZATION)
    # /MANIFEST:NO") # please, don't disable manifest generation, otherwise crash at start for vs2008

    if(MSVC90 OR MSVC10 AND NOT ${CMAKE_MAJOR_VERSION}.${CMAKE_MINOR_VERSION} LESS 2.8 AND NOT ${CMAKE_MINOR_VERSION}.${CMAKE_PATCH_VERSION} LESS 8.6)
      include(ProcessorCount)
      ProcessorCount(N)
      if(NOT N EQUAL 0)
        SET(CMAKE_C_FLAGS   "${CMAKE_C_FLAGS}   /MP${N} ")
        SET(CMAKE_CXX_FLAGS "${CMAKE_CXX_FLAGS} /MP${N} ")
      endif()
>>>>>>> 18cf1015
    endif()
  endif()
endif()

if (__COMPILER_PATHSCALE)
  SET(CMAKE_COMPILER_IS_PATHSCALE 1)
  if("${CMAKE_CXX_FLAGS}" STREQUAL "")
    SET(CMAKE_CXX_FLAGS "-Wno-uninitialized -zerouv -pthread -mp")
  endif()
endif()

if (CMAKE_CXX_COMPILER_ID STREQUAL "Clang")
  SET(CMAKE_COMPILER_IS_CLANG 1)
  if("${CMAKE_C_FLAGS}" STREQUAL "")
    SET(CMAKE_C_FLAGS "-Qunused-arguments")
  endif()
  if("${CMAKE_CXX_FLAGS}" STREQUAL "")
    SET(CMAKE_CXX_FLAGS "-Qunused-arguments -Wno-invalid-offsetof ${SSE_FLAGS}") # Unfortunately older Clang versions do not have this: -Wno-unnamed-type-template-args
  endif()
  SET(CLANG_LIBRARIES "stdc++")
endif()

# ---[ Project folders
option(USE_PROJECT_FOLDERS "Use folders to organize PCL projects in an IDE." OFF)
mark_as_advanced(USE_PROJECT_FOLDERS)
if(USE_PROJECT_FOLDERS)
  set_property(GLOBAL PROPERTY USE_FOLDERS ON)
endif(USE_PROJECT_FOLDERS)

include(${PCL_SOURCE_DIR}/cmake/pcl_utils.cmake)
set(PCL_VERSION 1.7.0 CACHE STRING "PCL version")
DISSECT_VERSION()
GET_OS_INFO()
SET_INSTALL_DIRS()

if(WIN32)
  set(PCL_RESOURCES_DIR ${PCL_SOURCE_DIR}/resources)
  set(PCL_POINTCLOUDS_DIR ${PCL_RESOURCES_DIR}/pointclouds)
endif(WIN32)

set(PCL_OUTPUT_LIB_DIR ${PCL_BINARY_DIR}/${LIB_INSTALL_DIR})
set(PCL_OUTPUT_BIN_DIR ${PCL_BINARY_DIR}/${BIN_INSTALL_DIR})
make_directory(${PCL_OUTPUT_LIB_DIR})
make_directory(${PCL_OUTPUT_BIN_DIR})
if(WIN32)
  foreach(config ${CMAKE_CONFIGURATION_TYPES})
    string(TOUPPER ${config} CONFIG)
    set(CMAKE_ARCHIVE_OUTPUT_DIRECTORY_${CONFIG} "${PCL_OUTPUT_LIB_DIR}")
    set(CMAKE_RUNTIME_OUTPUT_DIRECTORY_${CONFIG} "${PCL_OUTPUT_BIN_DIR}")
    # ---[ Windows requires DLLs (shared libraries) to be installed in the same directory as executables
    set(CMAKE_LIBRARY_OUTPUT_DIRECTORY_${CONFIG} "${PCL_OUTPUT_BIN_DIR}")
  endforeach(config)
else(WIN32)
  set(CMAKE_ARCHIVE_OUTPUT_DIRECTORY "${PCL_OUTPUT_LIB_DIR}")
  set(CMAKE_RUNTIME_OUTPUT_DIRECTORY "${PCL_OUTPUT_BIN_DIR}")
  set(CMAKE_LIBRARY_OUTPUT_DIRECTORY "${PCL_OUTPUT_LIB_DIR}")
endif(WIN32)

# Add an "uninstall" target
configure_file("${PCL_SOURCE_DIR}/cmake/uninstall_target.cmake.in"
               "${PCL_BINARY_DIR}/uninstall_target.cmake" IMMEDIATE @ONLY)
add_custom_target(uninstall "${CMAKE_COMMAND}" -P
                  "${PCL_BINARY_DIR}/uninstall_target.cmake")

###
# this is copy paste form http://www.itk.org/Wiki/CMake_RPATH_handling
# in order to always make a full statement RPATH
###
SET(CMAKE_SKIP_BUILD_RPATH  FALSE)
SET(CMAKE_BUILD_WITH_INSTALL_RPATH FALSE)
SET(CMAKE_INSTALL_RPATH "${CMAKE_INSTALL_PREFIX}/${LIB_INSTALL_DIR}")
SET(CMAKE_INSTALL_RPATH_USE_LINK_PATH TRUE)
LIST(FIND CMAKE_PLATFORM_IMPLICIT_LINK_DIRECTORIES "${CMAKE_INSTALL_PREFIX}/${LIB_INSTALL_DIR}" is_system_dir)
IF("${is_system_dir}" STREQUAL "-1")
SET(CMAKE_INSTALL_RPATH "${CMAKE_INSTALL_PREFIX}/${LIB_INSTALL_DIR}")
ENDIF("${is_system_dir}" STREQUAL "-1")

### ---[ Find universal dependencies
# the gcc-4.2.1 coming with MacOS X is not compatible with the OpenMP pragmas we use, so disabling OpenMP for it
if((NOT APPLE) OR (NOT CMAKE_COMPILER_IS_GNUCXX) OR (GCC_VERSION VERSION_GREATER 4.2.1))
  find_package(OpenMP)
endif()
if(OPENMP_FOUND)
  set(CMAKE_C_FLAGS "${CMAKE_C_FLAGS} ${OpenMP_C_FLAGS}")
  set(CMAKE_CXX_FLAGS "${CMAKE_CXX_FLAGS} ${OpenMP_CXX_FLAGS}")
  message (STATUS "Found OpenMP")
  if(MSVC90 OR MSVC10)
    if(MSVC90)
      set(OPENMP_DLL VCOMP90)
    elseif(MSVC10)
      set(OPENMP_DLL VCOMP100)
    endif(MSVC90)
    set(CMAKE_SHARED_LINKER_FLAGS_DEBUG "${CMAKE_SHARED_LINKER_FLAGS_DEBUG} /DELAYLOAD:${OPENMP_DLL}D.dll")
    set(CMAKE_SHARED_LINKER_FLAGS_RELEASE "${CMAKE_SHARED_LINKER_FLAGS_RELEASE} /DELAYLOAD:${OPENMP_DLL}.dll")
  endif(MSVC90 OR MSVC10)
else(OPENMP_FOUND)
  message (STATUS "Not found OpenMP")
endif()
# Boost (required)
include(${PCL_SOURCE_DIR}/cmake/pcl_find_boost.cmake)
# Eigen (required)
find_package(Eigen REQUIRED)
include_directories(SYSTEM ${EIGEN_INCLUDE_DIRS})
add_definitions(-DEIGEN_USE_NEW_STDVECTOR
                -DEIGEN_YES_I_KNOW_SPARSE_MODULE_IS_NOT_STABLE_YET)
# FLANN (required)
if(NOT PCL_SHARED_LIBS OR (WIN32 AND NOT MINGW))
  set(FLANN_USE_STATIC ON)
endif(NOT PCL_SHARED_LIBS OR (WIN32 AND NOT MINGW))
find_package(FLANN 1.7.0 REQUIRED)
include_directories(${FLANN_INCLUDE_DIRS})

# libusb-1.0
find_package(libusb-1.0)
if(LIBUSB_1_FOUND)
  include_directories(${LIBUSB_1_INCLUDE_DIR})
endif(LIBUSB_1_FOUND)

# OpenNI
find_package(OpenNI)
if (OPENNI_FOUND)
  set(HAVE_OPENNI ON)
  include_directories(SYSTEM ${OPENNI_INCLUDE_DIRS})
endif()

# Fotonic (FZ_API)
find_package(FZAPI)
if (FZAPI_FOUND)
  set(HAVE_FZAPI ON)
  include_directories(SYSTEM ${FZAPI_INCLUDE_DIR})
endif()

# LibPNG
find_package(PNG)
if (PNG_FOUND)
  set (HAVE_PNG ON)
  include_directories(${PNG_INCLUDE_DIR})
endif(PNG_FOUND)

# Qhull
if(NOT PCL_SHARED_LIBS OR WIN32)
  set(QHULL_USE_STATIC ON)
endif(NOT PCL_SHARED_LIBS OR WIN32)
find_package(Qhull)

# Cuda
include(${PCL_SOURCE_DIR}/cmake/pcl_find_cuda.cmake)

# Find QT4
find_package(Qt4)
if (QT4_FOUND)
  include(${QT_USE_FILE})
endif (QT4_FOUND)
# Find VTK
find_package(VTK)
if(VTK_FOUND)
  if (PCL_SHARED_LIBS OR 
      (NOT (PCL_SHARED_LIBS) AND NOT (VTK_BUILD_SHARED_LIBS)))
    set(VTK_FOUND TRUE)
    find_package (QVTK)
    message(STATUS "VTK found (include: ${VTK_INCLUDE_DIRS}, lib: ${VTK_LIBRARY_DIRS})")
    link_directories(${VTK_LIBRARY_DIRS})
    set(HAVE_VTK ON)
  else ()
    set(VTK_FOUND OFF)
    set(HAVE_VTK OFF)
    message ("Warning: You are to build PCL in STATIC but VTK is SHARED!")
    message ("Warning: VTK disabled!")
  endif ()
endif(VTK_FOUND)
# Find MPI
if (WITH_MPI) # this script searches for MPI 10 sec under windows, annoying especially if you do this often
  find_package(MPI)
  if(MPI_CXX_FOUND)
    include_directories(SYSTEM ${MPI_INCLUDE_PATH})
  endif(MPI_CXX_FOUND)
endif()
#Find Doxygen and html help compiler if any
find_package(Doxygen)
if(DOXYGEN_FOUND)
  find_package(HTMLHelp)
endif(DOXYGEN_FOUND)
#Find PCAP
find_package(Pcap)

### ---[ Create the config.h file
set(pcl_config_h_in "${CMAKE_CURRENT_SOURCE_DIR}/pcl_config.h.in")
set(pcl_config_h "${CMAKE_CURRENT_BINARY_DIR}/include/pcl/pcl_config.h")
configure_file(${pcl_config_h_in} ${pcl_config_h})
PCL_ADD_INCLUDES(common "" ${pcl_config_h})
include_directories(${CMAKE_CURRENT_BINARY_DIR}/include)

### ---[ Set up for tests
enable_testing()

### ---[ Set up for examples
#include(${PCL_SOURCE_DIR}/cmake/pcl_examples.cmake)

### ---[ Add the libraries subdirectories
include(${PCL_SOURCE_DIR}/cmake/pcl_targets.cmake)

collect_subproject_directory_names(${PCL_SOURCE_DIR} "CMakeLists.txt" PCL_MODULES_NAMES PCL_MODULES_DIRS doc)
set(PCL_MODULES_NAMES_UNSORTED ${PCL_MODULES_NAMES})
topological_sort(PCL_MODULES_NAMES PCL_ _DEPENDS)
sort_relative(PCL_MODULES_NAMES_UNSORTED PCL_MODULES_NAMES PCL_MODULES_DIRS)
foreach(subdir ${PCL_MODULES_DIRS})
  add_subdirectory(${PCL_SOURCE_DIR}/${subdir})  
endforeach(subdir)

### ---[ Documentation
add_subdirectory(doc)

### ---[ Configure PCLConfig.cmake
include(${PCL_SOURCE_DIR}/cmake/pcl_pclconfig.cmake)

### ---[ Package creation
include(${PCL_SOURCE_DIR}/cmake/pcl_all_in_one_installer.cmake)
include(${PCL_SOURCE_DIR}/cmake/pcl_cpack.cmake)

if(CPACK_GENERATOR)
  message(STATUS "Found CPack generators: ${CPACK_GENERATOR}")
  PCL_MAKE_CPACK_INPUT()
  set(CPACK_PROJECT_CONFIG_FILE "${PCL_CPACK_CFG_FILE}")
  include(CPack)
endif(CPACK_GENERATOR)
### ---[ Make a pretty picture of the dependency graph
include(${PCL_SOURCE_DIR}/cmake/dep_graph.cmake)
MAKE_DEP_GRAPH()

### ---[ Finish up
PCL_WRITE_STATUS_REPORT()
PCL_RESET_MAPS()<|MERGE_RESOLUTION|>--- conflicted
+++ resolved
@@ -1,7 +1,5 @@
 ### ---[ PCL global CMake
 cmake_minimum_required(VERSION 2.8 FATAL_ERROR)
-
-#set(Boost_DEBUG 1)
 
 set(CMAKE_CONFIGURATION_TYPES "Debug;Release" CACHE STRING "possible configurations" FORCE)
 
@@ -111,25 +109,6 @@
 
 if(MSVC)
   SET(CMAKE_COMPILER_IS_MSVC 1)
-<<<<<<< HEAD
-  add_definitions ("-DBOOST_ALL_NO_LIB -D_SCL_SECURE_NO_WARNINGS -D_CRT_SECURE_NO_WARNINGS -DNOMINMAX")
-  SET(CMAKE_CXX_FLAGS "${CMAKE_CXX_FLAGS} /bigobj /EHsc /fp:precise /wd4800 /wd4521 /wd4251 /wd4275 /wd4305 /wd4355")
-  SET(CMAKE_CXX_FLAGS_RELEASE "${CMAKE_CXX_FLAGS_RELEASE} /wd4800")
-  # Add extra code generation/link optimizations
-  if(CMAKE_MSVC_CODE_LINK_OPTIMIZATION)
-    SET(CMAKE_CXX_FLAGS_RELEASE "${CMAKE_CXX_FLAGS_RELEASE} /GL")
-    SET(CMAKE_SHARED_LINKER_FLAGS_RELEASE "${CMAKE_SHARED_LINKER_FLAGS_RELEASE} /LTCG")
-    SET(CMAKE_EXE_LINKER_FLAGS_RELEASE "${CMAKE_EXE_LINKER_FLAGS_RELEASE} /LTCG")
-  endif(CMAKE_MSVC_CODE_LINK_OPTIMIZATION)
-  # /MANIFEST:NO") # please, don't disable manifest generation, otherwise crash at start for vs2008
-  
-  if(MSVC90 OR MSVC10 OR MSVC11 AND NOT ${CMAKE_MAJOR_VERSION}.${CMAKE_MINOR_VERSION} LESS 2.8 AND NOT ${CMAKE_MINOR_VERSION}.${CMAKE_PATCH_VERSION} LESS 8.6)
-    include(ProcessorCount)
-    ProcessorCount(N)
-    if(NOT N EQUAL 0)
-      SET(CMAKE_C_FLAGS   "${CMAKE_C_FLAGS}   /MP${N} ")
-      SET(CMAKE_CXX_FLAGS "${CMAKE_CXX_FLAGS} /MP${N} ")
-=======
   add_definitions ("-DBOOST_ALL_NO_LIB -D_SCL_SECURE_NO_WARNINGS -D_CRT_SECURE_NO_WARNINGS -DNOMINMAX /bigobj")
   if("${CMAKE_CXX_FLAGS}" STREQUAL "")
     SET(CMAKE_CXX_FLAGS "/bigobj /EHsc /fp:precise /wd4800 /wd4521 /wd4251 /wd4275 /wd4305 /wd4355 ${SSE_FLAGS}")
@@ -149,7 +128,6 @@
         SET(CMAKE_C_FLAGS   "${CMAKE_C_FLAGS}   /MP${N} ")
         SET(CMAKE_CXX_FLAGS "${CMAKE_CXX_FLAGS} /MP${N} ")
       endif()
->>>>>>> 18cf1015
     endif()
   endif()
 endif()
