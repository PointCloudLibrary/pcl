--- conflicted
+++ resolved
@@ -12,172 +12,6 @@
   return()
 endif()
 
-<<<<<<< HEAD
-    set(incs
-        "include/pcl/${SUBSYS_NAME}/boost.h"
-        "include/pcl/${SUBSYS_NAME}/eigen.h"
-        "include/pcl/${SUBSYS_NAME}/board.h"
-        "include/pcl/${SUBSYS_NAME}/flare.h"
-        "include/pcl/${SUBSYS_NAME}/brisk_2d.h"
-        "include/pcl/${SUBSYS_NAME}/cppf.h"
-        "include/pcl/${SUBSYS_NAME}/cvfh.h"
-        "include/pcl/${SUBSYS_NAME}/our_cvfh.h"
-        "include/pcl/${SUBSYS_NAME}/crh.h"
-        "include/pcl/${SUBSYS_NAME}/don.h"
-        "include/pcl/${SUBSYS_NAME}/feature.h"
-        "include/pcl/${SUBSYS_NAME}/fpfh.h"
-        "include/pcl/${SUBSYS_NAME}/fpfh_omp.h"
-        "include/pcl/${SUBSYS_NAME}/from_meshes.h"
-        "include/pcl/${SUBSYS_NAME}/gasd.h"
-        "include/pcl/${SUBSYS_NAME}/gfpfh.h"
-        "include/pcl/${SUBSYS_NAME}/integral_image2D.h"
-        "include/pcl/${SUBSYS_NAME}/integral_image_normal.h"
-        "include/pcl/${SUBSYS_NAME}/intensity_gradient.h"
-        "include/pcl/${SUBSYS_NAME}/intensity_spin.h"
-        "include/pcl/${SUBSYS_NAME}/linear_least_squares_normal.h"
-        "include/pcl/${SUBSYS_NAME}/moment_invariants.h"
-        "include/pcl/${SUBSYS_NAME}/moment_of_inertia_estimation.h"
-        "include/pcl/${SUBSYS_NAME}/multiscale_feature_persistence.h"
-        "include/pcl/${SUBSYS_NAME}/narf.h"
-        "include/pcl/${SUBSYS_NAME}/narf_descriptor.h"
-        "include/pcl/${SUBSYS_NAME}/normal_3d.h"
-        "include/pcl/${SUBSYS_NAME}/normal_3d_omp.h"
-        "include/pcl/${SUBSYS_NAME}/normal_based_signature.h"
-        "include/pcl/${SUBSYS_NAME}/organized_edge_detection.h"
-        "include/pcl/${SUBSYS_NAME}/pfh.h"
-        "include/pcl/${SUBSYS_NAME}/pfh_tools.h"
-        "include/pcl/${SUBSYS_NAME}/pfhrgb.h"
-        "include/pcl/${SUBSYS_NAME}/ppf.h"
-        "include/pcl/${SUBSYS_NAME}/ppfrgb.h"
-        "include/pcl/${SUBSYS_NAME}/shot.h"
-        "include/pcl/${SUBSYS_NAME}/shot_lrf.h"
-        "include/pcl/${SUBSYS_NAME}/shot_lrf_omp.h"
-        "include/pcl/${SUBSYS_NAME}/shot_omp.h"
-        "include/pcl/${SUBSYS_NAME}/spin_image.h"
-        "include/pcl/${SUBSYS_NAME}/principal_curvatures.h"
-        "include/pcl/${SUBSYS_NAME}/rift.h"
-        "include/pcl/${SUBSYS_NAME}/rops_estimation.h"
-        "include/pcl/${SUBSYS_NAME}/rsd.h"
-        "include/pcl/${SUBSYS_NAME}/grsd.h"
-        "include/pcl/${SUBSYS_NAME}/statistical_multiscale_interest_region_extraction.h"
-        "include/pcl/${SUBSYS_NAME}/vfh.h"
-        "include/pcl/${SUBSYS_NAME}/esf.h"
-        "include/pcl/${SUBSYS_NAME}/3dsc.h"
-        "include/pcl/${SUBSYS_NAME}/usc.h"
-        "include/pcl/${SUBSYS_NAME}/boundary.h"
-        "include/pcl/${SUBSYS_NAME}/range_image_border_extractor.h"
-        "include/pcl/${SUBSYS_NAME}/scurv.h"
-        )
-
-    set(impl_incs
-        "include/pcl/${SUBSYS_NAME}/impl/board.hpp"
-        "include/pcl/${SUBSYS_NAME}/impl/flare.hpp"
-        "include/pcl/${SUBSYS_NAME}/impl/brisk_2d.hpp"
-        "include/pcl/${SUBSYS_NAME}/impl/cppf.hpp"
-        "include/pcl/${SUBSYS_NAME}/impl/cvfh.hpp"
-        "include/pcl/${SUBSYS_NAME}/impl/our_cvfh.hpp"
-        "include/pcl/${SUBSYS_NAME}/impl/crh.hpp"
-        "include/pcl/${SUBSYS_NAME}/impl/don.hpp"
-        "include/pcl/${SUBSYS_NAME}/impl/feature.hpp"
-        "include/pcl/${SUBSYS_NAME}/impl/fpfh.hpp"
-        "include/pcl/${SUBSYS_NAME}/impl/fpfh_omp.hpp"
-        "include/pcl/${SUBSYS_NAME}/impl/gasd.hpp"
-        "include/pcl/${SUBSYS_NAME}/impl/gfpfh.hpp"
-        "include/pcl/${SUBSYS_NAME}/impl/integral_image2D.hpp"
-        "include/pcl/${SUBSYS_NAME}/impl/integral_image_normal.hpp"
-        "include/pcl/${SUBSYS_NAME}/impl/intensity_gradient.hpp"
-        "include/pcl/${SUBSYS_NAME}/impl/intensity_spin.hpp"
-        "include/pcl/${SUBSYS_NAME}/impl/linear_least_squares_normal.hpp"
-        "include/pcl/${SUBSYS_NAME}/impl/moment_invariants.hpp"
-        "include/pcl/${SUBSYS_NAME}/impl/moment_of_inertia_estimation.hpp"
-        "include/pcl/${SUBSYS_NAME}/impl/multiscale_feature_persistence.hpp"
-        "include/pcl/${SUBSYS_NAME}/impl/narf.hpp"
-        "include/pcl/${SUBSYS_NAME}/impl/normal_3d.hpp"
-        "include/pcl/${SUBSYS_NAME}/impl/normal_3d_omp.hpp"
-        "include/pcl/${SUBSYS_NAME}/impl/normal_based_signature.hpp"
-        "include/pcl/${SUBSYS_NAME}/impl/organized_edge_detection.hpp"
-        "include/pcl/${SUBSYS_NAME}/impl/pfh.hpp"
-        "include/pcl/${SUBSYS_NAME}/impl/pfhrgb.hpp"
-        "include/pcl/${SUBSYS_NAME}/impl/ppf.hpp"
-        "include/pcl/${SUBSYS_NAME}/impl/ppfrgb.hpp"
-        "include/pcl/${SUBSYS_NAME}/impl/shot.hpp"
-        "include/pcl/${SUBSYS_NAME}/impl/shot_lrf.hpp"
-        "include/pcl/${SUBSYS_NAME}/impl/shot_lrf_omp.hpp"
-        "include/pcl/${SUBSYS_NAME}/impl/shot_omp.hpp"
-        "include/pcl/${SUBSYS_NAME}/impl/spin_image.hpp"
-        "include/pcl/${SUBSYS_NAME}/impl/principal_curvatures.hpp"
-        "include/pcl/${SUBSYS_NAME}/impl/rift.hpp"
-        "include/pcl/${SUBSYS_NAME}/impl/rops_estimation.hpp"
-        "include/pcl/${SUBSYS_NAME}/impl/rsd.hpp"
-        "include/pcl/${SUBSYS_NAME}/impl/grsd.hpp"
-        "include/pcl/${SUBSYS_NAME}/impl/statistical_multiscale_interest_region_extraction.hpp"
-        "include/pcl/${SUBSYS_NAME}/impl/vfh.hpp"
-        "include/pcl/${SUBSYS_NAME}/impl/esf.hpp"
-        "include/pcl/${SUBSYS_NAME}/impl/3dsc.hpp"
-        "include/pcl/${SUBSYS_NAME}/impl/usc.hpp"
-        "include/pcl/${SUBSYS_NAME}/impl/boundary.hpp"
-        "include/pcl/${SUBSYS_NAME}/impl/range_image_border_extractor.hpp"
-        "include/pcl/${SUBSYS_NAME}/impl/scurv.hpp"
-        )
-
-    set(srcs
-        src/board.cpp
-        src/flare.cpp
-        src/brisk_2d.cpp
-        src/boundary.cpp
-        src/cppf.cpp
-        src/cvfh.cpp
-        src/our_cvfh.cpp
-        src/crh.cpp
-        src/don.cpp
-        src/fpfh.cpp
-        src/gasd.cpp
-        src/gfpfh.cpp
-        src/integral_image_normal.cpp
-        src/intensity_gradient.cpp
-        src/intensity_spin.cpp
-        src/linear_least_squares_normal.cpp
-        src/moment_invariants.cpp
-        src/moment_of_inertia_estimation.cpp
-        src/multiscale_feature_persistence.cpp
-        src/narf.cpp
-        src/normal_3d.cpp
-        src/normal_based_signature.cpp
-        src/organized_edge_detection.cpp
-        src/pfh.cpp
-        src/ppf.cpp
-        src/shot.cpp
-        src/shot_lrf.cpp
-        src/spin_image.cpp
-        src/principal_curvatures.cpp
-        src/rift.cpp
-        src/rops_estimation.cpp
-        src/rsd.cpp
-        src/grsd.cpp
-        src/statistical_multiscale_interest_region_extraction.cpp
-        src/vfh.cpp
-        src/esf.cpp        
-        src/3dsc.cpp
-        src/usc.cpp
-        src/range_image_border_extractor.cpp
-	  src/scurv.cpp
-       )
-	
-    if(MSVC)
-      # Workaround to aviod hitting the MSVC 4GB linker memory limit when building pcl_features.
-      # Disable whole program optimization (/GL) and link-time code generation (/LTCG).
-      string(REPLACE "/GL" "" CMAKE_CXX_FLAGS_RELEASE ${CMAKE_CXX_FLAGS_RELEASE})
-      string(REPLACE "/LTCG" "" CMAKE_SHARED_LINKER_FLAGS_RELEASE ${CMAKE_SHARED_LINKER_FLAGS_RELEASE}) 
-    endif(MSVC)
-	
-    set(LIB_NAME "pcl_${SUBSYS_NAME}")
-    PCL_ADD_LIBRARY("${LIB_NAME}" "${SUBSYS_NAME}" ${srcs} ${incs} ${impl_incs})
-    target_link_libraries("${LIB_NAME}" pcl_common pcl_search pcl_kdtree pcl_octree pcl_filters)
-    PCL_MAKE_PKGCONFIG("${LIB_NAME}" "${SUBSYS_NAME}" "${SUBSYS_DESC}" "${SUBSYS_DEPS}" "" "" "" "")
-    # Install headers
-    PCL_ADD_INCLUDES("${SUBSYS_NAME}" "${SUBSYS_NAME}" ${incs})
-    PCL_ADD_INCLUDES("${SUBSYS_NAME}" "${SUBSYS_NAME}/impl" ${impl_incs})
-=======
 include_directories("${CMAKE_CURRENT_SOURCE_DIR}/include")
 
 set(incs
@@ -233,6 +67,7 @@
   "include/pcl/${SUBSYS_NAME}/usc.h"
   "include/pcl/${SUBSYS_NAME}/boundary.h"
   "include/pcl/${SUBSYS_NAME}/range_image_border_extractor.h"
+  "include/pcl/${SUBSYS_NAME}/scurv.h"
 )
 
 set(impl_incs
@@ -283,8 +118,8 @@
   "include/pcl/${SUBSYS_NAME}/impl/usc.hpp"
   "include/pcl/${SUBSYS_NAME}/impl/boundary.hpp"
   "include/pcl/${SUBSYS_NAME}/impl/range_image_border_extractor.hpp"
+  "include/pcl/${SUBSYS_NAME}/impl/scurv.hpp"
 )
->>>>>>> c763e9ad
 
 set(srcs
   src/board.cpp
@@ -326,6 +161,7 @@
   src/3dsc.cpp
   src/usc.cpp
   src/range_image_border_extractor.cpp
+  src/scurv.cpp
 )
 
 if(MSVC)
