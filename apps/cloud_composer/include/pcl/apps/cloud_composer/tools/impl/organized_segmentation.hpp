--- conflicted
+++ resolved
@@ -1,184 +1,3 @@
-<<<<<<< HEAD
-  /*
-  * Software License Agreement  (BSD License)
-  *
-  *  Point Cloud Library  (PCL) - www.pointclouds.org
-  *  Copyright  (c) 2012, Jeremie Papon.
-  *
-  *  All rights reserved.
-  *
-  *  Redistribution and use in source and binary forms, with or without
-  *  modification, are permitted provided that the following conditions
-  *  are met:
-  *
-  *   * Redistributions of source code must retain the above copyright
-  *     notice, this list of conditions and the following disclaimer.
-  *   * Redistributions in binary form must reproduce the above
-  *     copyright notice, this list of conditions and the following
-  *     disclaimer in the documentation and/or other materials provided
-  *     with the distribution.
-  *   * Neither the name of Willow Garage, Inc. nor the names of its
-  *     contributors may be used to endorse or promote products derived
-  *     from this software without specific prior written permission.
-  *
-  *  THIS SOFTWARE IS PROVIDED BY THE COPYRIGHT HOLDERS AND CONTRIBUTORS
-  *  "AS IS" AND ANY EXPRESS OR IMPLIED WARRANTIES, INCLUDING, BUT NOT
-  *  LIMITED TO, THE IMPLIED WARRANTIES OF MERCHANTABILITY AND FITNESS
-  *  FOR A PARTICULAR PURPOSE ARE DISCLAIMED. IN NO EVENT SHALL THE
-  *  COPYRIGHT OWNER OR CONTRIBUTORS BE LIABLE FOR ANY DIRECT, INDIRECT,
-  *  INCIDENTAL, SPECIAL, EXEMPLARY, OR CONSEQUENTIAL DAMAGES  (INCLUDING,
-  *  BUT NOT LIMITED TO, PROCUREMENT OF SUBSTITUTE GOODS OR SERVICES;
-  *  LOSS OF USE, DATA, OR PROFITS; OR BUSINESS INTERRUPTION) HOWEVER
-  *  CAUSED AND ON ANY THEORY OF LIABILITY, WHETHER IN CONTRACT, STRICT
-  *  LIABILITY, OR TORT  (INCLUDING NEGLIGENCE OR OTHERWISE) ARISING IN
-  *  ANY WAY OUT OF THE USE OF THIS SOFTWARE, EVEN IF ADVISED OF THE
-  *  POSSIBILITY OF SUCH DAMAGE.
-  *
-  */
- 
-#pragma once
- 
- #include <pcl/apps/cloud_composer/tools/organized_segmentation.h>
- #include <pcl/apps/cloud_composer/impl/cloud_item.hpp>
- #include <pcl/apps/cloud_composer/items/normals_item.h>
- #include <pcl/point_cloud.h>
- 
- #include <pcl/segmentation/organized_multi_plane_segmentation.h>
- #include <pcl/segmentation/plane_coefficient_comparator.h>
- #include <pcl/segmentation/euclidean_plane_coefficient_comparator.h>
- #include <pcl/segmentation/rgb_plane_coefficient_comparator.h>
- #include <pcl/segmentation/edge_aware_plane_comparator.h>
- #include <pcl/segmentation/euclidean_cluster_comparator.h>
- #include <pcl/segmentation/organized_connected_component_segmentation.h>
- 
- 
- template <typename PointT> QList <pcl::cloud_composer::CloudComposerItem*>
- pcl::cloud_composer::OrganizedSegmentationTool::performTemplatedAction (const QList <const CloudComposerItem*>& input_data)
- {
-   QList <CloudComposerItem*> output;  
-   
-   foreach (const CloudComposerItem* input_item, input_data)
-   {
-     QVariant variant = input_item->data (ItemDataRole::CLOUD_TEMPLATED);
-     if ( ! variant.canConvert <typename PointCloud<PointT>::Ptr> () )
-     {  
-       qWarning () << "Attempted to cast to template type which does not exist in this item! (input list)";
-       return output;
-     }
-     typename PointCloud <PointT>::Ptr input_cloud = variant.value <typename PointCloud<PointT>::Ptr> ();
-     if ( ! input_cloud->isOrganized ())
-     {
-       qCritical () << "Organized Segmentation requires an organized cloud!";
-       return output;
-     }
-   }
-   
-   int min_inliers = parameter_model_->getProperty ("Min Inliers").toInt ();
-   int min_plane_size = parameter_model_->getProperty ("Min Plane Size").toInt ();
-   double angular_threshold = parameter_model_->getProperty ("Angular Threshold").toDouble ();
-   double distance_threshold = parameter_model_->getProperty ("Distance Threshold").toDouble ();
-   double cluster_distance_threshold = parameter_model_->getProperty ("Cluster Dist. Thresh.").toDouble ();
-   int min_cluster_size = parameter_model_->getProperty ("Min Cluster Size").toInt ();
-   
-   foreach (const CloudComposerItem* input_item, input_data)
-   {
-     QList <CloudComposerItem*> normals_list = input_item->getChildren (CloudComposerItem::NORMALS_ITEM);
-     //Get the normals cloud, we just use the first normals that were found if there are more than one
-     pcl::PointCloud<pcl::Normal>::ConstPtr input_normals = normals_list.value(0)->data(ItemDataRole::CLOUD_TEMPLATED).value <pcl::PointCloud<pcl::Normal>::ConstPtr> ();
-     
-     QVariant variant = input_item->data (ItemDataRole::CLOUD_TEMPLATED);
-     typename PointCloud <PointT>::Ptr input_cloud = variant.value <typename PointCloud<PointT>::Ptr> ();
-     
-     pcl::OrganizedMultiPlaneSegmentation<PointT, pcl::Normal, pcl::Label> mps;
-     mps.setMinInliers (min_inliers);
-     mps.setAngularThreshold (pcl::deg2rad (angular_threshold)); // convert to radians
-     mps.setDistanceThreshold (distance_threshold); 
-     mps.setInputNormals (input_normals);
-     mps.setInputCloud (input_cloud);
-     std::vector<pcl::PlanarRegion<PointT>, Eigen::aligned_allocator<pcl::PlanarRegion<PointT> > > regions;
-     std::vector<pcl::ModelCoefficients> model_coefficients;
-     std::vector<pcl::PointIndices> inlier_indices;  
-     pcl::PointCloud<pcl::Label>::Ptr labels (new pcl::PointCloud<pcl::Label>);
-     std::vector<pcl::PointIndices> label_indices;
-     std::vector<pcl::PointIndices> boundary_indices;
-     mps.segmentAndRefine (regions, model_coefficients, inlier_indices, labels, label_indices, boundary_indices);
-     
-     auto plane_labels = boost::make_shared<std::set<std::uint32_t> > ();
-     for (std::size_t i = 0; i < label_indices.size (); ++i)
-      if (label_indices[i].indices.size () > (std::size_t) min_plane_size)
-        plane_labels->insert (i);
-     typename PointCloud<PointT>::CloudVectorType clusters;
-     
-     typename EuclideanClusterComparator<PointT, pcl::Label>::Ptr euclidean_cluster_comparator(new EuclideanClusterComparator<PointT, pcl::Label>);
-     euclidean_cluster_comparator->setInputCloud (input_cloud);
-     euclidean_cluster_comparator->setLabels (labels);
-     euclidean_cluster_comparator->setExcludeLabels (plane_labels);
-     euclidean_cluster_comparator->setDistanceThreshold (cluster_distance_threshold, false);
-     
-     pcl::PointCloud<pcl::Label> euclidean_labels;
-     std::vector<pcl::PointIndices> euclidean_label_indices;
-     pcl::OrganizedConnectedComponentSegmentation<PointT,pcl::Label> euclidean_segmentation (euclidean_cluster_comparator);
-     euclidean_segmentation.setInputCloud (input_cloud);
-     euclidean_segmentation.segment (euclidean_labels, euclidean_label_indices);
-     
-     pcl::IndicesPtr extracted_indices (new std::vector<int> ());
-     for (std::size_t i = 0; i < euclidean_label_indices.size (); i++)
-     {
-       if (euclidean_label_indices[i].indices.size () >= (std::size_t) min_cluster_size)
-       {
-         typename PointCloud<PointT>::Ptr cluster (new PointCloud<PointT>);
-         pcl::copyPointCloud (*input_cloud,euclidean_label_indices[i].indices,*cluster);
-         qDebug () << "Found cluster with size " << cluster->width;
-         QString name = input_item->text () + tr ("- Clstr %1").arg (i);
-         CloudItem*  new_cloud_item = CloudItem::createCloudItemFromTemplate<PointT>(name,cluster);
-         output.append (new_cloud_item);
-         extracted_indices->insert (extracted_indices->end (), euclidean_label_indices[i].indices.begin (), euclidean_label_indices[i].indices.end ());
-         
-       }    
-     }
-     
-     for (std::size_t i = 0; i < label_indices.size (); i++)
-     {
-       if (label_indices[i].indices.size () >= (std::size_t) min_plane_size)
-       {
-         typename PointCloud<PointT>::Ptr plane (new PointCloud<PointT>);
-         pcl::copyPointCloud (*input_cloud,label_indices[i].indices,*plane);
-         qDebug () << "Found plane with size " << plane->width;
-         QString name = input_item->text () + tr ("- Plane %1").arg (i);
-         CloudItem*  new_cloud_item = CloudItem::createCloudItemFromTemplate<PointT>(name,plane);
-         output.append (new_cloud_item);
-         extracted_indices->insert (extracted_indices->end (), label_indices[i].indices.begin (), label_indices[i].indices.end ());
-         
-       }    
-     }
-     typename PointCloud<PointT>::Ptr leftovers (new PointCloud<PointT>);
-     if (extracted_indices->empty ())
-       pcl::copyPointCloud (*input_cloud,*leftovers);
-     else
-     {
-       pcl::ExtractIndices<PointT> filter;
-       filter.setInputCloud (input_cloud);
-       filter.setIndices (extracted_indices);
-       filter.setNegative (true);
-       filter.filter (*leftovers);
-     }
-     CloudItem*  leftover_cloud_item = CloudItem::createCloudItemFromTemplate<PointT>(input_item->text(),leftovers);
-     output.append (leftover_cloud_item);
-   }
-   
-   
-   
-   
-   return output;
-   
- }
- 
- 
- #define PCL_INSTANTIATE_performTemplatedAction(T) template void pcl::cloud_composer::OrganizedSegmentationTool::performTemplatedAction<T> (QList <const CloudComposerItem*>);
- 
- 
- 
-=======
 /*
  * Software License Agreement  (BSD License)
  *
@@ -216,8 +35,7 @@
  *
  */
 
-#ifndef IMPL_ORGANIZED_SEGMENTATION_HPP_
-#define IMPL_ORGANIZED_SEGMENTATION_HPP_
+#pragma once
 
 #include <pcl/apps/cloud_composer/tools/organized_segmentation.h>
 #include <pcl/apps/cloud_composer/impl/cloud_item.hpp>
@@ -355,9 +173,4 @@
 }
 
 
-#define PCL_INSTANTIATE_performTemplatedAction(T) template void pcl::cloud_composer::OrganizedSegmentationTool::performTemplatedAction<T> (QList <const CloudComposerItem*>);
-
-
-
-#endif //IMPL_TRANSFORM_CLOUDS_HPP_
->>>>>>> 2277d8fc
+#define PCL_INSTANTIATE_performTemplatedAction(T) template void pcl::cloud_composer::OrganizedSegmentationTool::performTemplatedAction<T> (QList <const CloudComposerItem*>);