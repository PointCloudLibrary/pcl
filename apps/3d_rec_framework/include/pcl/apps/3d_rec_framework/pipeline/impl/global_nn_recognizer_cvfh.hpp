/*
 * global_nn_classifier.cpp
 *
 *  Created on: Mar 9, 2012
 *      Author: aitor
 */

#include <pcl/apps/3d_rec_framework/pipeline/global_nn_recognizer_cvfh.h>
#include <pcl/common/time.h>
#include <pcl/registration/icp.h>
#include <pcl/visualization/pcl_visualizer.h>

#include <flann/flann.hpp>

template <template <class> class Distance, typename PointInT, typename FeatureT>
void
pcl::rec_3d_framework::GlobalNNCVFHRecognizer<Distance, PointInT, FeatureT>::getPose(
    ModelT& model, int view_id, Eigen::Matrix4f& pose_matrix)
{

  if (use_cache_) {
    using mv_pair = std::pair<std::string, int>;
    mv_pair pair_model_view = std::make_pair(model.id_, view_id);

    std::map<mv_pair,
             Eigen::Matrix4f,
             std::less<>,
             Eigen::aligned_allocator<std::pair<const mv_pair, Eigen::Matrix4f>>>::
        iterator it = poses_cache_.find(pair_model_view);

    if (it != poses_cache_.end()) {
      pose_matrix = it->second;
      return;
    }
  }

  const std::string path =
      source_->getModelDescriptorDir(model, training_dir_, descr_name_);
  const std::string dir = path + "/pose_" + std::to_string(view_id) + ".txt";

  PersistenceUtils::readMatrixFromFile(dir, pose_matrix);
}

template <template <class> class Distance, typename PointInT, typename FeatureT>
bool
pcl::rec_3d_framework::GlobalNNCVFHRecognizer<Distance, PointInT, FeatureT>::
    getRollPose(ModelT& model, int view_id, int d_id, Eigen::Matrix4f& pose_matrix)
{
  const std::string path =
      source_->getModelDescriptorDir(model, training_dir_, descr_name_);
  const std::string dir = path + "/roll_trans_" + std::to_string(view_id) + '_' +
                          std::to_string(d_id) + ".txt";

  const bf::path file_path = dir;
  if (bf::exists(file_path)) {
    PersistenceUtils::readMatrixFromFile(dir, pose_matrix);
    return true;
  }
  return false;
}

template <template <class> class Distance, typename PointInT, typename FeatureT>
void
pcl::rec_3d_framework::GlobalNNCVFHRecognizer<Distance, PointInT, FeatureT>::
    getCentroid(ModelT& model, int view_id, int d_id, Eigen::Vector3f& centroid)
{
  const std::string path =
      source_->getModelDescriptorDir(model, training_dir_, descr_name_);
  const std::string dir = path + "/centroid_" + std::to_string(view_id) + '_' +
                          std::to_string(d_id) + ".txt";

  PersistenceUtils::getCentroidFromFile(dir, centroid);
}

template <template <class> class Distance, typename PointInT, typename FeatureT>
void
pcl::rec_3d_framework::GlobalNNCVFHRecognizer<Distance, PointInT, FeatureT>::getView(
    ModelT& model, int view_id, PointInTPtr& view)
{
  view.reset(new pcl::PointCloud<PointInT>);
  std::string path = source_->getModelDescriptorDir(model, training_dir_, descr_name_);
  std::string dir = path + "/view_" + std::to_string(view_id) + ".pcd";
  pcl::io::loadPCDFile(dir, *view);
}

template <template <class> class Distance, typename PointInT, typename FeatureT>
void
pcl::rec_3d_framework::GlobalNNCVFHRecognizer<Distance, PointInT, FeatureT>::
    loadFeaturesAndCreateFLANN()
{

  auto models = source_->getModels();

  std::map<std::string, std::shared_ptr<std::vector<int>>> single_categories;
  if (use_single_categories_) {
    for (std::size_t i = 0; i < models->size(); i++) {
      std::map<std::string, std::shared_ptr<std::vector<int>>>::iterator it;
      std::string cat_model = models->at(i).class_;
      it = single_categories.find(cat_model);
      if (it == single_categories.end()) {
        std::shared_ptr<std::vector<int>> v(new std::vector<int>);
        single_categories[cat_model] = v;
      }
    }
  }

  for (std::size_t i = 0; i < models->size(); i++) {
    std::string path =
        source_->getModelDescriptorDir(models->at(i), training_dir_, descr_name_);

    for (const auto& dir_entry : bf::directory_iterator(path)) {
      std::string file_name = (dir_entry.path().filename()).string();

      std::vector<std::string> strs;
      boost::split(strs, file_name, boost::is_any_of("_"));

      if (strs[0] == "descriptor") {

        int view_id = atoi(strs[1].c_str());
        std::vector<std::string> strs1;
        boost::split(strs1, strs[2], boost::is_any_of("."));
        int descriptor_id = atoi(strs1[0].c_str());

        std::string full_file_name = dir_entry.path().string();
        typename pcl::PointCloud<FeatureT>::Ptr signature(
            new pcl::PointCloud<FeatureT>);
        pcl::io::loadPCDFile(full_file_name, *signature);

        flann_model descr_model;
        descr_model.model = models->at(i);
        descr_model.view_id = view_id;
        descr_model.descriptor_id = descriptor_id;

        int size_feat = sizeof((*signature)[0].histogram) / sizeof(float);
        descr_model.descr.resize(size_feat);
        memcpy(&descr_model.descr[0],
               &(*signature)[0].histogram[0],
               size_feat * sizeof(float));

        if (use_single_categories_) {
          std::map<std::string, std::shared_ptr<std::vector<int>>>::iterator it;
          std::string cat_model = models->at(i).class_;
          it = single_categories.find(cat_model);
          if (it == single_categories.end()) {
            std::cout << cat_model << std::endl;
            std::cout << "Should not happen..." << std::endl;
          }
          else {
            it->second->push_back(static_cast<int>(flann_models_.size()));
          }
        }

        flann_models_.push_back(descr_model);

        if (use_cache_) {
          const std::string dir_pose =
              path + "/pose_" + std::to_string(descr_model.view_id) + ".txt";

          Eigen::Matrix4f pose_matrix;
          PersistenceUtils::readMatrixFromFile(dir_pose, pose_matrix);

          std::pair<std::string, int> pair_model_view =
              std::make_pair(models->at(i).id_, descr_model.view_id);
          poses_cache_[pair_model_view] = pose_matrix;
        }
      }
    }
  }

  convertToFLANN(flann_models_, flann_data_);
  flann_index_ = new flann::Index<DistT>(flann_data_, flann::LinearIndexParams());
  flann_index_->buildIndex();

  if (use_single_categories_) {
    single_categories_data_.resize(single_categories.size());
    single_categories_index_.resize(single_categories.size());
    single_categories_pointers_to_models_.resize(single_categories.size());

    int kk = 0;
    for (const auto& single_category : single_categories) {
      // create index and flann data
      convertToFLANN(
          flann_models_, single_category.second, single_categories_data_[kk]);
      single_categories_index_[kk] = new flann::Index<DistT>(
          single_categories_data_[kk], flann::LinearIndexParams());
      single_categories_pointers_to_models_[kk] = single_category.second;

      category_to_vectors_indices_[single_category.first] = kk;
      kk++;
    }
  }
}

template <template <class> class Distance, typename PointInT, typename FeatureT>
void
pcl::rec_3d_framework::GlobalNNCVFHRecognizer<Distance, PointInT, FeatureT>::
    nearestKSearch(flann::Index<DistT>* index,
                   const flann_model& model,
                   int k,
                   flann::Matrix<int>& indices,
                   flann::Matrix<float>& distances)
{
  flann::Matrix<float> p =
      flann::Matrix<float>(new float[model.descr.size()], 1, model.descr.size());
  memcpy(&p.ptr()[0], &model.descr[0], p.cols * p.rows * sizeof(float));

  indices = flann::Matrix<int>(new int[k], 1, k);
  distances = flann::Matrix<float>(new float[k], 1, k);
  index->knnSearch(p, indices, distances, k, flann::SearchParams(512));
  delete[] p.ptr();
}

template <template <class> class Distance, typename PointInT, typename FeatureT>
void
pcl::rec_3d_framework::GlobalNNCVFHRecognizer<Distance, PointInT, FeatureT>::recognize()
{

  models_.reset(new std::vector<ModelT>);
  transforms_.reset(
      new std::vector<Eigen::Matrix4f, Eigen::aligned_allocator<Eigen::Matrix4f>>);

  PointInTPtr processed(new pcl::PointCloud<PointInT>);
  PointInTPtr in(new pcl::PointCloud<PointInT>);

  std::vector<pcl::PointCloud<FeatureT>,
              Eigen::aligned_allocator<pcl::PointCloud<FeatureT>>>
      signatures;
  std::vector<Eigen::Vector3f, Eigen::aligned_allocator<Eigen::Vector3f>> centroids;

  if (!indices_.empty())
    pcl::copyPointCloud(*input_, indices_, *in);
  else
    in = input_;

  {
    pcl::ScopeTime t("Estimate feature");
    micvfh_estimator_->estimate(in, processed, signatures, centroids);
  }

  std::vector<index_score> indices_scores;
  descriptor_distances_.clear();

  if (!signatures.empty()) {

    {
      pcl::ScopeTime t_matching("Matching and roll...");

      if (use_single_categories_ && (!categories_to_be_searched_.empty())) {

        // perform search of the different signatures in the categories_to_be_searched_
        for (std::size_t c = 0; c < categories_to_be_searched_.size(); c++) {
          std::cout << "Using category:" << categories_to_be_searched_[c] << std::endl;
          for (std::size_t idx = 0; idx < signatures.size(); idx++) {
            float* hist = signatures[idx][0].histogram;
            int size_feat = sizeof(signatures[idx][0].histogram) / sizeof(float);
            std::vector<float> std_hist(hist, hist + size_feat);

            flann_model histogram;
            histogram.descr = std_hist;
            flann::Matrix<int> indices;
            flann::Matrix<float> distances;

<<<<<<< HEAD
            //gather NN-search results
            for (int i = 0; i < NN_; ++i)
            {
              index_score is;
              is.idx_models_ = indices[0][i];
              is.idx_input_ = static_cast<int> (idx);
              is.score_ = distances[0][i];
              indices_scores.push_back (is);

              //ModelT m = flann_models_[indices[0][i]].model;
=======
            std::map<std::string, int>::iterator it;
            it = category_to_vectors_indices_.find(categories_to_be_searched_[c]);
            assert(it != category_to_vectors_indices_.end());

            nearestKSearch(single_categories_index_[it->second],
                           histogram,
                           NN_,
                           indices,
                           distances);
            // gather NN-search results
            double score = 0;
            for (std::size_t i = 0; i < (std::size_t)NN_; ++i) {
              score = distances[0][i];
              index_score is;
              is.idx_models_ =
                  single_categories_pointers_to_models_[it->second]->at(indices[0][i]);
              is.idx_input_ = static_cast<int>(idx);
              is.score_ = score;
              indices_scores.push_back(is);
>>>>>>> fad821ef
            }
          }

          // we cannot add more than nmodels per category, so sort here and remove
          // offending ones...
          std::sort(indices_scores.begin(), indices_scores.end(), sortIndexScoresOp);
          indices_scores.resize((c + 1) * NN_);
        }
      }
      else {
        for (std::size_t idx = 0; idx < signatures.size(); idx++) {

          float* hist = signatures[idx][0].histogram;
          int size_feat = sizeof(signatures[idx][0].histogram) / sizeof(float);
          std::vector<float> std_hist(hist, hist + size_feat);

          flann_model histogram;
          histogram.descr = std_hist;

          flann::Matrix<int> indices;
          flann::Matrix<float> distances;
          nearestKSearch(flann_index_, histogram, NN_, indices, distances);

          // gather NN-search results
          double score = 0;
          for (int i = 0; i < NN_; ++i) {
            score = distances[0][i];
            index_score is;
            is.idx_models_ = indices[0][i];
            is.idx_input_ = static_cast<int>(idx);
            is.score_ = score;
            indices_scores.push_back(is);
          }
        }
      }

      std::sort(indices_scores.begin(), indices_scores.end(), sortIndexScoresOp);

      /*
       * There might be duplicated candidates, in those cases it makes sense to take
       * the closer one in descriptor space
       */

      typename std::map<flann_model, bool> found;
      typename std::map<flann_model, bool>::iterator it_map;
      for (std::size_t i = 0; i < indices_scores.size(); i++) {
        flann_model m = flann_models_[indices_scores[i].idx_models_];
        it_map = found.find(m);
        if (it_map == found.end()) {
          indices_scores[found.size()] = indices_scores[i];
          found[m] = true;
        }
      }
      indices_scores.resize(found.size());

      int num_n = std::min(NN_, static_cast<int>(indices_scores.size()));
      std::cout << "Number of object hypotheses... " << num_n << std::endl;

      std::vector<bool> valid_trans;
      std::vector<Eigen::Matrix4f, Eigen::aligned_allocator<Eigen::Matrix4f>>
          transformations;

      micvfh_estimator_->getValidTransformsVec(valid_trans);
      micvfh_estimator_->getTransformsVec(transformations);

      for (int i = 0; i < num_n; ++i) {
        ModelT m = flann_models_[indices_scores[i].idx_models_].model;
        int view_id = flann_models_[indices_scores[i].idx_models_].view_id;
        int desc_id = flann_models_[indices_scores[i].idx_models_].descriptor_id;

        int idx_input = indices_scores[i].idx_input_;

        std::cout << m.class_ << "/" << m.id_ << " ==> " << indices_scores[i].score_
                  << std::endl;

        Eigen::Matrix4f roll_view_pose;
        bool roll_pose_found = getRollPose(m, view_id, desc_id, roll_view_pose);

        if (roll_pose_found && valid_trans[idx_input]) {
          Eigen::Matrix4f transposed = roll_view_pose.transpose();

          PointInTPtr view;
          getView(m, view_id, view);

          Eigen::Matrix4f model_view_pose;
          getPose(m, view_id, model_view_pose);

          Eigen::Matrix4f scale_mat;
          scale_mat.setIdentity(4, 4);

          if (compute_scale_) {
            // compute scale using the whole view
            PointInTPtr view_transformed(new pcl::PointCloud<PointInT>);
            Eigen::Matrix4f hom_from_OVC_to_CC;
            hom_from_OVC_to_CC = transformations[idx_input].inverse() * transposed;
            pcl::transformPointCloud(*view, *view_transformed, hom_from_OVC_to_CC);

            Eigen::Vector3f input_centroid = centroids[indices_scores[i].idx_input_];
            Eigen::Vector3f view_centroid;
            getCentroid(m, view_id, desc_id, view_centroid);

            Eigen::Vector4f cmatch4f(
                view_centroid[0], view_centroid[1], view_centroid[2], 0);
            Eigen::Vector4f cinput4f(
                input_centroid[0], input_centroid[1], input_centroid[2], 0);

            Eigen::Vector4f max_pt_input;
            pcl::getMaxDistance(*processed, cinput4f, max_pt_input);
            max_pt_input[3] = 0;
            float max_dist_input = (cinput4f - max_pt_input).norm();

            // compute max dist for transformed model_view
            pcl::getMaxDistance(*view, cmatch4f, max_pt_input);
            max_pt_input[3] = 0;
            float max_dist_view = (cmatch4f - max_pt_input).norm();

            cmatch4f = hom_from_OVC_to_CC * cmatch4f;
            std::cout << max_dist_view << " " << max_dist_input << std::endl;

            float scale_factor_view = max_dist_input / max_dist_view;
            std::cout << "Scale factor:" << scale_factor_view << std::endl;

            Eigen::Matrix4f center, center_inv;

            center.setIdentity(4, 4);
            center(0, 3) = -cinput4f[0];
            center(1, 3) = -cinput4f[1];
            center(2, 3) = -cinput4f[2];

            center_inv.setIdentity(4, 4);
            center_inv(0, 3) = cinput4f[0];
            center_inv(1, 3) = cinput4f[1];
            center_inv(2, 3) = cinput4f[2];

            scale_mat(0, 0) = scale_factor_view;
            scale_mat(1, 1) = scale_factor_view;
            scale_mat(2, 2) = scale_factor_view;

            scale_mat = center_inv * scale_mat * center;
          }

          Eigen::Matrix4f hom_from_OC_to_CC;
          hom_from_OC_to_CC = scale_mat * transformations[idx_input].inverse() *
                              transposed * model_view_pose;

          models_->push_back(m);
          transforms_->push_back(hom_from_OC_to_CC);
          descriptor_distances_.push_back(static_cast<float>(indices_scores[i].score_));
        }
        else {
          PCL_WARN("The roll pose was not found, should use CRH here... \n");
        }
      }
    }

    std::cout << "Number of object hypotheses:" << models_->size() << std::endl;

    /**
     * POSE REFINEMENT
     **/

    if (ICP_iterations_ > 0) {
      pcl::ScopeTime t("Pose refinement");

      // Prepare scene and model clouds for the pose refinement step
      float VOXEL_SIZE_ICP_ = 0.005f;
      PointInTPtr cloud_voxelized_icp(new pcl::PointCloud<PointInT>());

      {
        pcl::ScopeTime t("Voxelize stuff...");
        pcl::VoxelGrid<PointInT> voxel_grid_icp;
        voxel_grid_icp.setInputCloud(processed);
        voxel_grid_icp.setLeafSize(VOXEL_SIZE_ICP_, VOXEL_SIZE_ICP_, VOXEL_SIZE_ICP_);
        voxel_grid_icp.filter(*cloud_voxelized_icp);
        source_->voxelizeAllModels(VOXEL_SIZE_ICP_);
      }

      // clang-format off
#pragma omp parallel for \
  default(none) \
  shared(cloud_voxelized_icp, VOXEL_SIZE_ICP_) \
  num_threads(omp_get_num_procs())
      // clang-format on
      for (int i = 0; i < static_cast<int>(models_->size()); i++) {

        ConstPointInTPtr model_cloud;
        PointInTPtr model_aligned(new pcl::PointCloud<PointInT>);

        if (compute_scale_) {
          model_cloud = models_->at(i).getAssembled(-1);
          PointInTPtr model_aligned_m(new pcl::PointCloud<PointInT>);
          pcl::transformPointCloud(*model_cloud, *model_aligned_m, transforms_->at(i));
          pcl::VoxelGrid<PointInT> voxel_grid_icp;
          voxel_grid_icp.setInputCloud(model_aligned_m);
          voxel_grid_icp.setLeafSize(VOXEL_SIZE_ICP_, VOXEL_SIZE_ICP_, VOXEL_SIZE_ICP_);
          voxel_grid_icp.filter(*model_aligned);
        }
        else {
          model_cloud = models_->at(i).getAssembled(VOXEL_SIZE_ICP_);
          pcl::transformPointCloud(*model_cloud, *model_aligned, transforms_->at(i));
        }

        pcl::IterativeClosestPoint<PointInT, PointInT> reg;
        reg.setInputSource(model_aligned);       // model
        reg.setInputTarget(cloud_voxelized_icp); // scene
        reg.setMaximumIterations(ICP_iterations_);
        reg.setMaxCorrespondenceDistance(VOXEL_SIZE_ICP_ * 3.f);
        reg.setTransformationEpsilon(1e-6);

        typename pcl::PointCloud<PointInT>::Ptr output_(
            new pcl::PointCloud<PointInT>());
        reg.align(*output_);

        Eigen::Matrix4f icp_trans = reg.getFinalTransformation();
        transforms_->at(i) = icp_trans * transforms_->at(i);
      }
    }

    /**
     * HYPOTHESES VERIFICATION
     **/

    if (hv_algorithm_) {

      pcl::ScopeTime t("HYPOTHESES VERIFICATION");

      std::vector<typename pcl::PointCloud<PointInT>::ConstPtr> aligned_models;
      aligned_models.resize(models_->size());

      for (std::size_t i = 0; i < models_->size(); i++) {
        ConstPointInTPtr model_cloud;
        PointInTPtr model_aligned(new pcl::PointCloud<PointInT>);

        if (compute_scale_) {
          model_cloud = models_->at(i).getAssembled(-1);
          PointInTPtr model_aligned_m(new pcl::PointCloud<PointInT>);
          pcl::transformPointCloud(*model_cloud, *model_aligned_m, transforms_->at(i));
          pcl::VoxelGrid<PointInT> voxel_grid_icp;
          voxel_grid_icp.setInputCloud(model_aligned_m);
          voxel_grid_icp.setLeafSize(0.005f, 0.005f, 0.005f);
          voxel_grid_icp.filter(*model_aligned);
        }
        else {
          model_cloud = models_->at(i).getAssembled(0.005f);
          pcl::transformPointCloud(*model_cloud, *model_aligned, transforms_->at(i));
        }

        aligned_models[i] = model_aligned;
      }

      std::vector<bool> mask_hv;
      hv_algorithm_->setSceneCloud(input_);
      hv_algorithm_->addModels(aligned_models, true);
      hv_algorithm_->verify();
      hv_algorithm_->getMask(mask_hv);

      std::shared_ptr<std::vector<ModelT>> models_temp;
      std::shared_ptr<
          std::vector<Eigen::Matrix4f, Eigen::aligned_allocator<Eigen::Matrix4f>>>
          transforms_temp;

      models_temp.reset(new std::vector<ModelT>);
      transforms_temp.reset(
          new std::vector<Eigen::Matrix4f, Eigen::aligned_allocator<Eigen::Matrix4f>>);

      for (std::size_t i = 0; i < models_->size(); i++) {
        if (!mask_hv[i])
          continue;

        models_temp->push_back(models_->at(i));
        transforms_temp->push_back(transforms_->at(i));
      }

      models_ = models_temp;
      transforms_ = transforms_temp;
    }
  }
}

template <template <class> class Distance, typename PointInT, typename FeatureT>
void
pcl::rec_3d_framework::GlobalNNCVFHRecognizer<Distance, PointInT, FeatureT>::initialize(
    bool force_retrain)
{

  // use the source to know what has to be trained and what not, checking if the
  // descr_name directory exists unless force_retrain is true, then train everything
  auto models = source_->getModels();
  std::cout << "Models size:" << models->size() << std::endl;

  if (force_retrain) {
    for (std::size_t i = 0; i < models->size(); i++) {
      source_->removeDescDirectory(models->at(i), training_dir_, descr_name_);
    }
  }

  for (std::size_t i = 0; i < models->size(); i++) {
    if (!source_->modelAlreadyTrained(models->at(i), training_dir_, descr_name_)) {
      for (std::size_t v = 0; v < models->at(i).views_->size(); v++) {
        PointInTPtr processed(new pcl::PointCloud<PointInT>);
        PointInTPtr view = models->at(i).views_->at(v);

        if (view->points.empty())
          PCL_WARN("View has no points!!!\n");

        if (noisify_) {
          std::random_device rd;
          std::mt19937 rng(rd());
          std::normal_distribution<float> nd(0.0f, noise_);
          // Noisify each point in the dataset
          for (std::size_t cp = 0; cp < view->size(); ++cp)
            (*view)[cp].z += nd(rng);
        }

        // pro view, compute signatures
        std::vector<pcl::PointCloud<FeatureT>,
                    Eigen::aligned_allocator<pcl::PointCloud<FeatureT>>>
            signatures;
        std::vector<Eigen::Vector3f, Eigen::aligned_allocator<Eigen::Vector3f>>
            centroids;
        micvfh_estimator_->estimate(view, processed, signatures, centroids);

        std::vector<bool> valid_trans;
        std::vector<Eigen::Matrix4f, Eigen::aligned_allocator<Eigen::Matrix4f>>
            transforms;

        micvfh_estimator_->getValidTransformsVec(valid_trans);
        micvfh_estimator_->getTransformsVec(transforms);

        std::string path =
            source_->getModelDescriptorDir(models->at(i), training_dir_, descr_name_);

        bf::path desc_dir = path;
        if (!bf::exists(desc_dir))
          bf::create_directory(desc_dir);

        const std::string path_view = path + "/view_" + std::to_string(v) + ".pcd";
        pcl::io::savePCDFileBinary(path_view, *processed);

        const std::string path_pose = path + "/pose_" + std::to_string(v) + ".txt";
        PersistenceUtils::writeMatrixToFile(path_pose, models->at(i).poses_->at(v));

        const std::string path_entropy =
            path + "/entropy_" + std::to_string(v) + ".txt";
        PersistenceUtils::writeFloatToFile(path_entropy,
                                           models->at(i).self_occlusions_->at(v));

        // save signatures and centroids to disk
        for (std::size_t j = 0; j < signatures.size(); j++) {
          if (valid_trans[j]) {
            const std::string path_centroid = path + "/centroid_" + std::to_string(v) +
                                              '_' + std::to_string(j) + ".txt";
            Eigen::Vector3f centroid(centroids[j][0], centroids[j][1], centroids[j][2]);
            PersistenceUtils::writeCentroidToFile(path_centroid, centroid);

            const std::string path_descriptor = path + "/descriptor_" +
                                                std::to_string(v) + '_' +
                                                std::to_string(j) + ".pcd";
            pcl::io::savePCDFileBinary(path_descriptor, signatures[j]);

            // save roll transform
            const std::string path_pose = path + "/roll_trans_" + std::to_string(v) +
                                          '_' + std::to_string(j) + ".txt";
            PersistenceUtils::writeMatrixToFile(path_pose, transforms[j]);
          }
        }
      }
    }
    else {
      // else skip model
      std::cout << "The model has already been trained..." << std::endl;
      // there is no need to keep the views in memory once the model has been trained
      models->at(i).views_->clear();
    }
  }

  // load features from disk
  // initialize FLANN structure
  loadFeaturesAndCreateFLANN();
}<|MERGE_RESOLUTION|>--- conflicted
+++ resolved
@@ -260,18 +260,6 @@
             flann::Matrix<int> indices;
             flann::Matrix<float> distances;
 
-<<<<<<< HEAD
-            //gather NN-search results
-            for (int i = 0; i < NN_; ++i)
-            {
-              index_score is;
-              is.idx_models_ = indices[0][i];
-              is.idx_input_ = static_cast<int> (idx);
-              is.score_ = distances[0][i];
-              indices_scores.push_back (is);
-
-              //ModelT m = flann_models_[indices[0][i]].model;
-=======
             std::map<std::string, int>::iterator it;
             it = category_to_vectors_indices_.find(categories_to_be_searched_[c]);
             assert(it != category_to_vectors_indices_.end());
@@ -282,16 +270,13 @@
                            indices,
                            distances);
             // gather NN-search results
-            double score = 0;
             for (std::size_t i = 0; i < (std::size_t)NN_; ++i) {
-              score = distances[0][i];
               index_score is;
               is.idx_models_ =
                   single_categories_pointers_to_models_[it->second]->at(indices[0][i]);
               is.idx_input_ = static_cast<int>(idx);
-              is.score_ = score;
+              is.score_ = distances[0][i];
               indices_scores.push_back(is);
->>>>>>> fad821ef
             }
           }
 
