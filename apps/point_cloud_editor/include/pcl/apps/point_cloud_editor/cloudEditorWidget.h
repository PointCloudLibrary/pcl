///
/// Copyright (c) 2012, Texas A&M University
/// All rights reserved.
///
/// Redistribution and use in source and binary forms, with or without
/// modification, are permitted provided that the following conditions
/// are met:
///
///  * Redistributions of source code must retain the above copyright
///    notice, this list of conditions and the following disclaimer.
///  * Redistributions in binary form must reproduce the above
///    copyright notice, this list of conditions and the following
///    disclaimer in the documentation and/or other materials provided
///    with the distribution.
///  * Neither the name of Texas A&M University nor the names of its
///    contributors may be used to endorse or promote products derived
///    from this software without specific prior written permission.
///
/// THIS SOFTWARE IS PROVIDED BY THE COPYRIGHT HOLDERS AND CONTRIBUTORS
/// "AS IS" AND ANY EXPRESS OR IMPLIED WARRANTIES, INCLUDING, BUT NOT
/// LIMITED TO, THE IMPLIED WARRANTIES OF MERCHANTABILITY AND FITNESS
/// FOR A PARTICULAR PURPOSE ARE DISCLAIMED. IN NO EVENT SHALL THE
/// COPYRIGHT OWNER OR CONTRIBUTORS BE LIABLE FOR ANY DIRECT, INDIRECT,
/// INCIDENTAL, SPECIAL, EXEMPLARY, OR CONSEQUENTIAL DAMAGES (INCLUDING,
/// BUT NOT LIMITED TO, PROCUREMENT OF SUBSTITUTE GOODS OR SERVICES;
/// LOSS OF USE, DATA, OR PROFITS; OR BUSINESS INTERRUPTION) HOWEVER
/// CAUSED AND ON ANY THEORY OF LIABILITY, WHETHER IN CONTRACT, STRICT
/// LIABILITY, OR TORT (INCLUDING NEGLIGENCE OR OTHERWISE) ARISING IN
/// ANY WAY OUT OF THE USE OF THIS SOFTWARE, EVEN IF ADVISED OF THE
/// POSSIBILITY OF SUCH DAMAGE.
///
/// The following software was written as part of a collaboration with the
/// University of South Carolina, Interdisciplinary Mathematics Institute.
///
///
/// @file   cloudEditorWidget.h
/// @details the declaration of the class representing the widgets
/// which are used for viewing and editing point clouds
/// @author  Yue Li and Matthew Hielsberg

#pragma once

#include <pcl/apps/point_cloud_editor/localTypes.h>
#include <pcl/apps/point_cloud_editor/common.h>
#include <pcl/apps/point_cloud_editor/commandQueue.h>
#include <pcl/apps/point_cloud_editor/denoiseParameterForm.h>
#include <pcl/apps/point_cloud_editor/statisticsDialog.h>
#include <pcl/apps/point_cloud_editor/toolInterface.h>

#include <QGLWidget>

#include <functional>

/// @brief class declaration for the widget for editing and viewing
/// point clouds.
class CloudEditorWidget : public QGLWidget
{
  Q_OBJECT
  public:
    /// @brief Constructor
    /// @param parent a pointer which points to the parent widget
    CloudEditorWidget (QWidget *parent = nullptr);

    /// @brief Destructor
    ~CloudEditorWidget ();

    /// @brief Attempts to load the point cloud designated by the passed file
    /// name.
    /// @param filename The name of the point cloud file to be loaded.
    /// @remarks throws if the passed file can not be loaded.
    void
    loadFile(const std::string &filename);

  public Q_SLOTS:
    /// @brief Loads a new cloud.
    void
    load ();

    /// @brief Saves a cloud to a .pcd file. The current format is ASCII.
    void
    save ();

    /// @brief Toggles the blend mode used to render the non-selected points
    void
    toggleBlendMode ();

    /// @brief Switches to the view mode.
    void
    view ();

    /// @brief Enters click selection mode.
    void
    select1D ();

    /// @brief Enters 2D selection mode.
    void
    select2D ();

    /// @brief Enters 3D selection mode.
    void
    select3D ();

    /// @brief Inverts the current selection.
    void
    invertSelect ();

    /// @brief Cancels the current selection.
    void
    cancelSelect ();

    /// @brief Copies the selected points.
    void
    copy ();

    /// @brief Pastes the copied points to the cloud.
    void
    paste ();

    /// @brief Removes the selected points.
    void
    remove ();

    /// @brief Copies and then removes the selected points.
    void
    cut ();

    /// @brief Enters the mode where users are able to translate the selected
    /// points.
    void
    transform ();

    /// @brief Denoises the current cloud.
    void
    denoise ();

    /// @brief Undoes last change.
    void
    undo ();

    /// @brief Increases the size of the unselected points.
    void
    increasePointSize ();

    /// @brief Decreases the size of the unselected points.
    void
    decreasePointSize ();

    /// @brief Increases the size of the selected points.
    void
    increaseSelectedPointSize ();

    /// @brief Decreases the size of the selected points.
    void
    decreaseSelectedPointSize ();

    /// @brief Sets the size of the unselected points.
    void
    setPointSize (int size);

    /// @brief Sets the size of the selected points.
    void
    setSelectedPointSize (int size);

    /// @brief Colors the unselected points by its native color.
    void
    colorByRGB ();

    /// @brief Colors the unselected points with a color ramp based on the X
    /// values of the points
    void
    colorByX ();

    /// @brief Colors the unselected points with a color ramp based on the Y
    /// values of the points
    void
    colorByY ();

    /// @brief Colors the unselected points with a color ramp based on the Z
    /// values of the points
    void
    colorByZ ();

    /// @brief Colors the unselected points using an single color.
    void
    colorByPure ();

    /// @brief Turn on the dialog box showing the statistics of the cloud.
    void
    showStat ();

  protected:  
    /// initializes GL
    void
    initializeGL () override;

    /// the rendering function.
    void
    paintGL () override;

    /// resizes widget
    void
    resizeGL (int width, int height) override;

    /// mouse press control
    void
    mousePressEvent (QMouseEvent *event) override;

    /// mouse move control
    void
    mouseMoveEvent (QMouseEvent *event) override;

    /// mouse release control
    void
    mouseReleaseEvent (QMouseEvent *event) override;

    /// key press control
    void
    keyPressEvent (QKeyEvent *event) override;

  private:
    
    /// @brief Attempts to load a pcd file
    /// @param filename The name of the pcd file to be loaded.
    /// @remarks throws if the passed file can not be loaded.
    void
    loadFilePCD(const std::string &filename);
    
    /// @brief Adds all of our file loader functions to the extension map
    void
    initFileLoadMap();
    
    /// @brief Returns true if the cloud stored in a file is colored
    /// @param fileName a reference to a string storing the path of a cloud
    bool
    isColored (const std::string &fileName) const;

    /// @brief swap the values of r and b in each point of the cloud.
    void
    swapRBValues ();

    /// @brief initializes the map between key press events and the
    /// corresponding functors.
    void
    initKeyMap();

    struct ExtCompare
    {
      bool
      operator()(std::string lhs, std::string rhs) const
      {
        stringToLower(lhs);
        stringToLower(rhs);
        return lhs.compare(rhs) < 0;
      }
    };
<<<<<<< HEAD
    using FileLoadFunc = boost::function<void (CloudEditorWidget *, const std::string &)>;
    using FileLoadMap = std::map<std::string, FileLoadFunc, ExtCompare>;
=======
    typedef std::function<void (CloudEditorWidget*, const std::string&)>
      FileLoadFunc;
    typedef std::map<std::string, FileLoadFunc, ExtCompare> FileLoadMap;
>>>>>>> 0acfeed2
    /// a map of file type extensions to loader functions.
    FileLoadMap cloud_load_func_map_;
    
    /// a pointer to the cloud being edited.
    CloudPtr cloud_ptr_;

    /// The display size, in pixels, of the cloud points
    unsigned int point_size_;

    /// The display size, in pixels, of the selected cloud points
    unsigned int selected_point_size_;

    /// The transformation tool being used. Either a cloud transform tool or
    /// a selection transform tool is activated at a time.
    boost::shared_ptr<ToolInterface> tool_ptr_;

    /// a pointer to the selection object
    SelectionPtr selection_ptr_;

    /// a pointer to the copy buffer object.
    CopyBufferPtr copy_buffer_ptr_;

    /// a pointer to the command queue object
    CommandQueuePtr command_queue_ptr_;

    /// The camera field of view
    double cam_fov_;

    /// The camera aspect ratio
    double cam_aspect_;

    /// The camera near clipping plane
    double cam_near_;

    /// The camera far clipping plane
    double cam_far_;

    /// @brief Initialize the texture used for rendering the cloud
    void
    initTexture ();

    /// The current scheme used for coloring the whole cloud
    ColorScheme color_scheme_;

    /// A flag indicates whether the cloud is initially colored or not.
    bool is_colored_;

<<<<<<< HEAD
    using KeyMapFunc = boost::function<void (CloudEditorWidget *)>;
=======
    typedef std::function<void (CloudEditorWidget*)> KeyMapFunc;
>>>>>>> 0acfeed2
    /// map between pressed key and the corresponding functor
    std::map<int, KeyMapFunc> key_map_;

    /// a dialog displaying the statistics of the cloud editor
    StatisticsDialog stat_dialog_;


};<|MERGE_RESOLUTION|>--- conflicted
+++ resolved
@@ -253,14 +253,10 @@
         return lhs.compare(rhs) < 0;
       }
     };
-<<<<<<< HEAD
-    using FileLoadFunc = boost::function<void (CloudEditorWidget *, const std::string &)>;
+
+    using FileLoadFunc = std::function<void (CloudEditorWidget*, const std::string&)>;
     using FileLoadMap = std::map<std::string, FileLoadFunc, ExtCompare>;
-=======
-    typedef std::function<void (CloudEditorWidget*, const std::string&)>
-      FileLoadFunc;
-    typedef std::map<std::string, FileLoadFunc, ExtCompare> FileLoadMap;
->>>>>>> 0acfeed2
+
     /// a map of file type extensions to loader functions.
     FileLoadMap cloud_load_func_map_;
     
@@ -308,11 +304,8 @@
     /// A flag indicates whether the cloud is initially colored or not.
     bool is_colored_;
 
-<<<<<<< HEAD
-    using KeyMapFunc = boost::function<void (CloudEditorWidget *)>;
-=======
-    typedef std::function<void (CloudEditorWidget*)> KeyMapFunc;
->>>>>>> 0acfeed2
+    using KeyMapFunc = std::function<void (CloudEditorWidget*)>;
+
     /// map between pressed key and the corresponding functor
     std::map<int, KeyMapFunc> key_map_;
 
