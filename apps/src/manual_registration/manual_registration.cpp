--- conflicted
+++ resolved
@@ -47,13 +47,9 @@
 #include <QEvent>
 #include <QMutexLocker>
 #include <QObject>
-<<<<<<< HEAD
-#if VTK_MAJOR_VERSION >= 9
-=======
 
 #include <vtkVersion.h>
 #if VTK_MAJOR_VERSION >= 9 || (VTK_MAJOR_VERSION == 8 && VTK_MINOR_VERSION >= 2)
->>>>>>> 58f9cfb4
 #define HAS_QVTKOPENGLWINDOW_H
 #include <QVTKOpenGLWindow.h>
 #endif
