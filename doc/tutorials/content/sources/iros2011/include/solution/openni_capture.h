<<<<<<< HEAD
/*
 * Software License Agreement (BSD License)
 *
 *  Point Cloud Library (PCL) - www.pointclouds.org
 *  Copyright (c) 2014-, Open Perception, Inc.
 *
 *  All rights reserved.
 *
 *  Redistribution and use in source and binary forms, with or without
 *  modification, are permitted provided that the following conditions
 *  are met:
 *
 *   * Redistributions of source code must retain the above copyright
 *     notice, this list of conditions and the following disclaimer.
 *   * Redistributions in binary form must reproduce the above
 *     copyright notice, this list of conditions and the following
 *     disclaimer in the documentation and/or other materials provided
 *     with the distribution.
 *   * Neither the name of the copyright holder(s) nor the names of its
 *     contributors may be used to endorse or promote products derived
 *     from this software without specific prior written permission.
 *
 *  THIS SOFTWARE IS PROVIDED BY THE COPYRIGHT HOLDERS AND CONTRIBUTORS
 *  "AS IS" AND ANY EXPRESS OR IMPLIED WARRANTIES, INCLUDING, BUT NOT
 *  LIMITED TO, THE IMPLIED WARRANTIES OF MERCHANTABILITY AND FITNESS
 *  FOR A PARTICULAR PURPOSE ARE DISCLAIMED. IN NO EVENT SHALL THE
 *  COPYRIGHT OWNER OR CONTRIBUTORS BE LIABLE FOR ANY DIRECT, INDIRECT,
 *  INCIDENTAL, SPECIAL, EXEMPLARY, OR CONSEQUENTIAL DAMAGES (INCLUDING,
 *  BUT NOT LIMITED TO, PROCUREMENT OF SUBSTITUTE GOODS OR SERVICES;
 *  LOSS OF USE, DATA, OR PROFITS; OR BUSINESS INTERRUPTION) HOWEVER
 *  CAUSED AND ON ANY THEORY OF LIABILITY, WHETHER IN CONTRACT, STRICT
 *  LIABILITY, OR TORT (INCLUDING NEGLIGENCE OR OTHERWISE) ARISING IN
 *  ANY WAY OUT OF THE USE OF THIS SOFTWARE, EVEN IF ADVISED OF THE
 *  POSSIBILITY OF SUCH DAMAGE.
 *
 */


#ifndef OPENNI_CAPTURE_H
#define OPENNI_CAPTURE_H
=======
#pragma once
>>>>>>> b0182c02

#include "typedefs.h"

#include <pcl/io/openni_grabber.h>
#include <pcl/visualization/pcl_visualizer.h>

/* A simple class for capturing data from an OpenNI camera */
class OpenNICapture
{
  public:
    OpenNICapture (const std::string& device_id = "");
    ~OpenNICapture ();
    
    void setTriggerMode (bool use_trigger);
    const PointCloudPtr snap ();
    const PointCloudPtr snapAndSave (const std::string & filename);

  protected:
    void onNewFrame (const PointCloudConstPtr &cloud);
    void onKeyboardEvent (const pcl::visualization::KeyboardEvent & event);

    void waitForTrigger ();

    pcl::OpenNIGrabber grabber_;
    pcl::visualization::PCLVisualizer::Ptr preview_;
    int frame_counter_;
    PointCloudPtr most_recent_frame_;
    bool use_trigger_, trigger_;
    boost::mutex mutex_;
};<|MERGE_RESOLUTION|>--- conflicted
+++ resolved
@@ -1,4 +1,3 @@
-<<<<<<< HEAD
 /*
  * Software License Agreement (BSD License)
  *
@@ -36,12 +35,7 @@
  *
  */
 
-
-#ifndef OPENNI_CAPTURE_H
-#define OPENNI_CAPTURE_H
-=======
 #pragma once
->>>>>>> b0182c02
 
 #include "typedefs.h"
 
