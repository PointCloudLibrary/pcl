<<<<<<< HEAD
/*
 * Software License Agreement (BSD License)
 *
 *  Point Cloud Library (PCL) - www.pointclouds.org
 *  Copyright (c) 2014-, Open Perception, Inc.
 *
 *  All rights reserved.
 *
 *  Redistribution and use in source and binary forms, with or without
 *  modification, are permitted provided that the following conditions
 *  are met:
 *
 *   * Redistributions of source code must retain the above copyright
 *     notice, this list of conditions and the following disclaimer.
 *   * Redistributions in binary form must reproduce the above
 *     copyright notice, this list of conditions and the following
 *     disclaimer in the documentation and/or other materials provided
 *     with the distribution.
 *   * Neither the name of the copyright holder(s) nor the names of its
 *     contributors may be used to endorse or promote products derived
 *     from this software without specific prior written permission.
 *
 *  THIS SOFTWARE IS PROVIDED BY THE COPYRIGHT HOLDERS AND CONTRIBUTORS
 *  "AS IS" AND ANY EXPRESS OR IMPLIED WARRANTIES, INCLUDING, BUT NOT
 *  LIMITED TO, THE IMPLIED WARRANTIES OF MERCHANTABILITY AND FITNESS
 *  FOR A PARTICULAR PURPOSE ARE DISCLAIMED. IN NO EVENT SHALL THE
 *  COPYRIGHT OWNER OR CONTRIBUTORS BE LIABLE FOR ANY DIRECT, INDIRECT,
 *  INCIDENTAL, SPECIAL, EXEMPLARY, OR CONSEQUENTIAL DAMAGES (INCLUDING,
 *  BUT NOT LIMITED TO, PROCUREMENT OF SUBSTITUTE GOODS OR SERVICES;
 *  LOSS OF USE, DATA, OR PROFITS; OR BUSINESS INTERRUPTION) HOWEVER
 *  CAUSED AND ON ANY THEORY OF LIABILITY, WHETHER IN CONTRACT, STRICT
 *  LIABILITY, OR TORT (INCLUDING NEGLIGENCE OR OTHERWISE) ARISING IN
 *  ANY WAY OUT OF THE USE OF THIS SOFTWARE, EVEN IF ADVISED OF THE
 *  POSSIBILITY OF SUCH DAMAGE.
 *
 */


#ifndef FILTERS_H
#define FILTERS_H
=======
#pragma once
>>>>>>> b0182c02

#include <pcl/filters/passthrough.h>
#include <pcl/filters/voxel_grid.h>
#include <pcl/filters/radius_outlier_removal.h>

#include "typedefs.h"

/* Use a PassThrough filter to remove points with depth values that are too large or too small */
PointCloudPtr
thresholdDepth (const PointCloudPtr & input, float min_depth, float max_depth)
{
  PointCloudPtr thresholded;
  return (thresholded);
}

/* Use a VoxelGrid filter to reduce the number of points */
PointCloudPtr
downsample (const PointCloudPtr & input, float leaf_size)
{
  PointCloudPtr downsampled;
  return (downsampled);
}

/* Use a RadiusOutlierRemoval filter to remove all points with too few local neighbors */
PointCloudPtr
removeOutliers (const PointCloudPtr & input, float radius, int min_neighbors)
{
  PointCloudPtr inliers;
  return (inliers);
}<|MERGE_RESOLUTION|>--- conflicted
+++ resolved
@@ -1,4 +1,3 @@
-<<<<<<< HEAD
 /*
  * Software License Agreement (BSD License)
  *
@@ -36,12 +35,7 @@
  *
  */
 
-
-#ifndef FILTERS_H
-#define FILTERS_H
-=======
 #pragma once
->>>>>>> b0182c02
 
 #include <pcl/filters/passthrough.h>
 #include <pcl/filters/voxel_grid.h>
