--- conflicted
+++ resolved
@@ -21,8 +21,9 @@
 PCL_ADD_BENCHMARK(filters_voxel_grid FILES filters/voxel_grid.cpp
                   LINK_WITH pcl_io pcl_filters
                   ARGUMENTS "${PCL_SOURCE_DIR}/test/table_scene_mug_stereo_textured.pcd"
-<<<<<<< HEAD
-                            "${PCL_SOURCE_DIR}/test/milk_cartoon_all_small_clorox.pcd")
+                            "${PCL_SOURCE_DIR}/test/milk_cartoon_all_small_clorox.pcd"
+                            "${PCL_SOURCE_DIR}/test/office1.pcd"
+                            "${PCL_SOURCE_DIR}/test/five_people.pcd ")
 
 PCL_ADD_BENCHMARK(filters_radius_outlier_removal FILES filters/radius_outlier_removal.cpp
                   LINK_WITH pcl_io pcl_filters
@@ -35,9 +36,4 @@
 
 PCL_ADD_BENCHMARK(search_radius_search FILES search/radius_search.cpp
                   LINK_WITH pcl_io pcl_search pcl_filters
-                  ARGUMENTS "${PCL_SOURCE_DIR}/test/table_scene_mug_stereo_textured.pcd")
-=======
-                            "${PCL_SOURCE_DIR}/test/milk_cartoon_all_small_clorox.pcd"
-                            "${PCL_SOURCE_DIR}/test/office1.pcd"
-                            "${PCL_SOURCE_DIR}/test/five_people.pcd ")
->>>>>>> 195e6f64
+                  ARGUMENTS "${PCL_SOURCE_DIR}/test/table_scene_mug_stereo_textured.pcd")