--- conflicted
+++ resolved
@@ -1,4 +1,3 @@
-<<<<<<< HEAD
 /*
  * Software License Agreement (BSD License)
  *
@@ -36,12 +35,7 @@
  *
  */
 
-
-#ifndef PCL_TRACKING_HSV_COLOR_COHERENCE_H_
-#define PCL_TRACKING_HSV_COLOR_COHERENCE_H_
-=======
 #pragma once
->>>>>>> b0182c02
 
 #include <pcl/tracking/coherence.h>
 
