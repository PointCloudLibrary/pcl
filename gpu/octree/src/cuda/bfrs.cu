--- conflicted
+++ resolved
@@ -72,16 +72,6 @@
     }
 }
 
-<<<<<<< HEAD
-#if defined(CUDA_VERSION) && CUDA_VERSION == 4000
-    //workaround of bug in Thrust
-    using It = thrust::counting_iterator<int, thrust::use_default, thrust::use_default, thrust::use_default>;
-    template<> struct thrust::iterator_difference<It> { using type = int; };
-#endif
-
-
-=======
->>>>>>> 4e7244b0
 void pcl::device::bruteForceRadiusSearch(const OctreeImpl::PointCloud& cloud, const OctreeImpl::PointType& query, float radius, DeviceArray<int>& result, DeviceArray<int>& buffer)
 {   
     using PointType = OctreeImpl::PointType;
