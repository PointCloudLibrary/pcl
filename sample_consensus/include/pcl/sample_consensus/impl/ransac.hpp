/*
 * Software License Agreement (BSD License)
 *
 *  Point Cloud Library (PCL) - www.pointclouds.org
 *  Copyright (c) 2009, Willow Garage, Inc.
 *  Copyright (c) 2012-, Open Perception, Inc.
 *
 *  All rights reserved.
 *
 *  Redistribution and use in source and binary forms, with or without
 *  modification, are permitted provided that the following conditions
 *  are met:
 *
 *   * Redistributions of source code must retain the above copyright
 *     notice, this list of conditions and the following disclaimer.
 *   * Redistributions in binary form must reproduce the above
 *     copyright notice, this list of conditions and the following
 *     disclaimer in the documentation and/or other materials provided
 *     with the distribution.
 *   * Neither the name of the copyright holder(s) nor the names of its
 *     contributors may be used to endorse or promote products derived
 *     from this software without specific prior written permission.
 *
 *  THIS SOFTWARE IS PROVIDED BY THE COPYRIGHT HOLDERS AND CONTRIBUTORS
 *  "AS IS" AND ANY EXPRESS OR IMPLIED WARRANTIES, INCLUDING, BUT NOT
 *  LIMITED TO, THE IMPLIED WARRANTIES OF MERCHANTABILITY AND FITNESS
 *  FOR A PARTICULAR PURPOSE ARE DISCLAIMED. IN NO EVENT SHALL THE
 *  COPYRIGHT OWNER OR CONTRIBUTORS BE LIABLE FOR ANY DIRECT, INDIRECT,
 *  INCIDENTAL, SPECIAL, EXEMPLARY, OR CONSEQUENTIAL DAMAGES (INCLUDING,
 *  BUT NOT LIMITED TO, PROCUREMENT OF SUBSTITUTE GOODS OR SERVICES;
 *  LOSS OF USE, DATA, OR PROFITS; OR BUSINESS INTERRUPTION) HOWEVER
 *  CAUSED AND ON ANY THEORY OF LIABILITY, WHETHER IN CONTRACT, STRICT
 *  LIABILITY, OR TORT (INCLUDING NEGLIGENCE OR OTHERWISE) ARISING IN
 *  ANY WAY OUT OF THE USE OF THIS SOFTWARE, EVEN IF ADVISED OF THE
 *  POSSIBILITY OF SUCH DAMAGE.
 *
 * $Id$
 *
 */

#ifndef PCL_SAMPLE_CONSENSUS_IMPL_RANSAC_H_
#define PCL_SAMPLE_CONSENSUS_IMPL_RANSAC_H_

#include <pcl/sample_consensus/ransac.h>
#ifdef _OPENMP
#include <omp.h>
#endif

#if defined _OPENMP && _OPENMP >= 201107 // We need OpenMP 3.1 for the atomic constructs
#define OPENMP_AVAILABLE_RANSAC true
#else
#define OPENMP_AVAILABLE_RANSAC false
#endif

//////////////////////////////////////////////////////////////////////////
template <typename PointT> bool
pcl::RandomSampleConsensus<PointT>::computeModel (int)
{
  // Warn and exit if no threshold was set
  if (threshold_ == std::numeric_limits<double>::max())
  {
    PCL_ERROR ("[pcl::RandomSampleConsensus::computeModel] No threshold set!\n");
    return (false);
  }

  iterations_ = 0;
  std::size_t n_best_inliers_count = 0;
  double k = std::numeric_limits<double>::max();

  Indices selection;
  Eigen::VectorXf model_coefficients (sac_model_->getModelSize ());

  const double log_probability  = std::log (1.0 - probability_);
  const double one_over_indices = 1.0 / static_cast<double> (sac_model_->getIndices ()->size ());

<<<<<<< HEAD
=======
  unsigned skipped_count = 0;

>>>>>>> fad821ef
  // suppress infinite loops by just allowing 10 x maximum allowed iterations for invalid model parameters!
  const unsigned max_skip = max_iterations_ * 10;

  int threads = threads_;
  if (threads >= 0)
  {
#if OPENMP_AVAILABLE_RANSAC
    if (threads == 0)
    {
      threads = omp_get_num_procs();
      PCL_DEBUG ("[pcl::RandomSampleConsensus::computeModel] Automatic number of threads requested, choosing %i threads.\n", threads);
    }
#else
    // Parallelization desired, but not available
    PCL_WARN ("[pcl::RandomSampleConsensus::computeModel] Parallelization is requested, but OpenMP 3.1 is not available! Continuing without parallelization.\n");
    threads = -1;
#endif
  }

#if OPENMP_AVAILABLE_RANSAC
<<<<<<< HEAD
#pragma omp parallel if(threads > 0) num_threads(threads) shared(k, n_best_inliers_count) private(selection, model_coefficients) // would be nice to have a default(none)-clause here, but then some compilers complain about the shared const variables
=======
#pragma omp parallel if(threads > 0) num_threads(threads) shared(k, skipped_count, n_best_inliers_count) firstprivate(selection, model_coefficients) // would be nice to have a default(none)-clause here, but then some compilers complain about the shared const variables
>>>>>>> fad821ef
#endif
  {
#if OPENMP_AVAILABLE_RANSAC
    if (omp_in_parallel())
#pragma omp master
      PCL_DEBUG ("[pcl::RandomSampleConsensus::computeModel] Computing in parallel with up to %i threads.\n", omp_get_num_threads());
    else
#endif
      PCL_DEBUG ("[pcl::RandomSampleConsensus::computeModel] Computing not parallel.\n");

    unsigned skipped_count = 0;

    // Iterate
    while (true) // infinite loop with four possible breaks
    {
      // Get X samples which satisfy the model criteria
#if OPENMP_AVAILABLE_RANSAC
#pragma omp critical(samples)
#endif
      {
        sac_model_->getSamples (iterations_, selection); // The random number generator used when choosing the samples should not be called in parallel
      }

      if (selection.empty ())
      {
        PCL_ERROR ("[pcl::RandomSampleConsensus::computeModel] No samples could be selected!\n");
        break;
      }

      // Search for inliers in the point cloud for the current plane model M
      if (!sac_model_->computeModelCoefficients (selection, model_coefficients)) // This function has to be thread-safe
      {
        //++iterations_;
        unsigned skipped_count_tmp;
#if OPENMP_AVAILABLE_RANSAC
#pragma omp atomic capture
#endif
        skipped_count_tmp = ++skipped_count;
        if (skipped_count_tmp < max_skip)
          continue;
        else
          break;
      }

      // Select the inliers that are within threshold_ from the model
      //sac_model_->selectWithinDistance (model_coefficients, threshold_, inliers);
      //if (inliers.empty () && k > 1.0)
      //  continue;

      std::size_t n_inliers_count = sac_model_->countWithinDistance (model_coefficients, threshold_); // This functions has to be thread-safe. Most work is done here

      std::size_t n_best_inliers_count_tmp;
#if OPENMP_AVAILABLE_RANSAC
#pragma omp atomic read
#endif
      n_best_inliers_count_tmp = n_best_inliers_count;

      if (n_inliers_count > n_best_inliers_count_tmp) // This condition is false most of the time, and the critical region is not entered, hopefully leading to more efficient concurrency
      {
#if OPENMP_AVAILABLE_RANSAC
#pragma omp critical(update) // n_best_inliers_count, model_, model_coefficients_, k are shared and read/write must be protected
#endif
        {
          // Better match ?
          if (n_inliers_count > n_best_inliers_count)
          {
            n_best_inliers_count = n_inliers_count; // This write and the previous read of n_best_inliers_count must be consecutive and must not be interrupted!
            n_best_inliers_count_tmp = n_best_inliers_count;

            // Save the current model/inlier/coefficients selection as being the best so far
            model_              = selection;
            model_coefficients_ = model_coefficients;

            // Compute the k parameter (k=std::log(z)/std::log(1-w^n))
            const double w = static_cast<double> (n_best_inliers_count) * one_over_indices;
            double p_no_outliers = 1.0 - std::pow (w, static_cast<double> (selection.size ()));
            p_no_outliers = (std::max) (std::numeric_limits<double>::epsilon (), p_no_outliers);       // Avoid division by -Inf
            p_no_outliers = (std::min) (1.0 - std::numeric_limits<double>::epsilon (), p_no_outliers);   // Avoid division by 0.
            k = log_probability / std::log (p_no_outliers);
          }
        } // omp critical
      }

      int iterations_tmp;
      double k_tmp;
#if OPENMP_AVAILABLE_RANSAC
#pragma omp atomic capture
#endif
      iterations_tmp = ++iterations_;
#if OPENMP_AVAILABLE_RANSAC
#pragma omp atomic read
#endif
      k_tmp = k;
#if OPENMP_AVAILABLE_RANSAC
      PCL_DEBUG ("[pcl::RandomSampleConsensus::computeModel] Trial %d out of %f: %u inliers (best is: %u so far) (thread %d).\n", iterations_tmp, k_tmp, n_inliers_count, n_best_inliers_count_tmp, omp_get_thread_num());
#else
      PCL_DEBUG ("[pcl::RandomSampleConsensus::computeModel] Trial %d out of %f: %u inliers (best is: %u so far).\n", iterations_tmp, k_tmp, n_inliers_count, n_best_inliers_count_tmp);
#endif
      if (iterations_tmp > k_tmp)
        break;
      if (iterations_tmp > max_iterations_)
      {
        PCL_DEBUG ("[pcl::RandomSampleConsensus::computeModel] RANSAC reached the maximum number of trials.\n");
        break;
      }
    } // while
  } // omp parallel

  PCL_DEBUG ("[pcl::RandomSampleConsensus::computeModel] Model: %lu size, %u inliers.\n", model_.size (), n_best_inliers_count);

  if (model_.empty ())
  {
    PCL_ERROR ("[pcl::RandomSampleConsensus::computeModel] RANSAC found no model.\n");
    inliers_.clear ();
    return (false);
  }

  // Get the set of inliers that correspond to the best model found so far
  sac_model_->selectWithinDistance (model_coefficients_, threshold_, inliers_);
  return (true);
}

#define PCL_INSTANTIATE_RandomSampleConsensus(T) template class PCL_EXPORTS pcl::RandomSampleConsensus<T>;

#endif    // PCL_SAMPLE_CONSENSUS_IMPL_RANSAC_H_
<|MERGE_RESOLUTION|>--- conflicted
+++ resolved
@@ -73,11 +73,6 @@
   const double log_probability  = std::log (1.0 - probability_);
   const double one_over_indices = 1.0 / static_cast<double> (sac_model_->getIndices ()->size ());
 
-<<<<<<< HEAD
-=======
-  unsigned skipped_count = 0;
-
->>>>>>> fad821ef
   // suppress infinite loops by just allowing 10 x maximum allowed iterations for invalid model parameters!
   const unsigned max_skip = max_iterations_ * 10;
 
@@ -98,11 +93,7 @@
   }
 
 #if OPENMP_AVAILABLE_RANSAC
-<<<<<<< HEAD
-#pragma omp parallel if(threads > 0) num_threads(threads) shared(k, n_best_inliers_count) private(selection, model_coefficients) // would be nice to have a default(none)-clause here, but then some compilers complain about the shared const variables
-=======
-#pragma omp parallel if(threads > 0) num_threads(threads) shared(k, skipped_count, n_best_inliers_count) firstprivate(selection, model_coefficients) // would be nice to have a default(none)-clause here, but then some compilers complain about the shared const variables
->>>>>>> fad821ef
+#pragma omp parallel if(threads > 0) num_threads(threads) shared(k, n_best_inliers_count) firstprivate(selection, model_coefficients) // would be nice to have a default(none)-clause here, but then some compilers complain about the shared const variables
 #endif
   {
 #if OPENMP_AVAILABLE_RANSAC
