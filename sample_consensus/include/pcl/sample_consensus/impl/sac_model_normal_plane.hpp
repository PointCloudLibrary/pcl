--- conflicted
+++ resolved
@@ -114,7 +114,6 @@
   if (!isModelValid (model_coefficients))
     return (0);
 
-<<<<<<< HEAD
 #if defined (__AVX__) && defined (__AVX2__)
   return countWithinDistanceAVX (model_coefficients, threshold);
 #elif defined (__SSE__) && defined (__SSE2__) && defined (__SSE4_1__)
@@ -123,11 +122,6 @@
   return countWithinDistanceStandard (model_coefficients, threshold);
 #endif
 }
-=======
-  // Obtain the plane normal
-  Eigen::Vector4f coeff = model_coefficients;
-  coeff[3] = 0.0f;
->>>>>>> fc2e26df
 
 //////////////////////////////////////////////////////////////////////////
 template <typename PointT, typename PointNT> std::size_t
@@ -147,15 +141,9 @@
     const PointNT &nt = normals_->points[(*indices_)[i]];
     // Calculate the distance from the point to the plane normal as the dot product
     // D = (P-A).N/|N|
-<<<<<<< HEAD
     const Eigen::Vector4f p (pt.x, pt.y, pt.z, 0.0f);
     const Eigen::Vector4f n (nt.normal_x, nt.normal_y, nt.normal_z, 0.0f);
     const double d_euclid = std::abs (coeff.dot (p) + model_coefficients[3]);
-=======
-    Eigen::Vector4f p (pt.x, pt.y, pt.z, 0.0f);
-    Eigen::Vector4f n (nt.normal_x, nt.normal_y, nt.normal_z, 0.0f);
-    double d_euclid = std::abs (coeff.dot (p) + model_coefficients[3]);
->>>>>>> fc2e26df
 
     // Calculate the angular distance between the point normal and the plane normal
     double d_normal = std::abs (getAngle3D (n, coeff));
