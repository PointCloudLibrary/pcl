--- conflicted
+++ resolved
@@ -366,27 +366,15 @@
 //////////////////////////////////////////////////////////////////////////
 template <typename PointT> void
 pcl::SampleConsensusModelSphere<PointT>::projectPoints (
-<<<<<<< HEAD
-      const std::vector<int> &inliers, const Eigen::VectorXf &model_coefficients, PointCloud &projected_points, bool copy_data_fields) const
+      const Indices &inliers, const Eigen::VectorXf &model_coefficients, PointCloud &projected_points, bool copy_data_fields) const
 {
   // Needs a valid set of model coefficients
-  if (model_coefficients.size () != 4)
-=======
-      const Indices &, const Eigen::VectorXf &model_coefficients, PointCloud &projected_points, bool) const
-{
-  // Needs a valid model coefficients
-  if (!isModelValid (model_coefficients))
->>>>>>> 0b1fe0aa
+  if (!isModelValid (model_coefficients))
   {
     PCL_ERROR ("[pcl::SampleConsensusModelSphere::projectPoints] Given model is invalid!\n");
     return;
   }
 
-<<<<<<< HEAD
-=======
-  // Allocate enough space and copy the basics
-  projected_points.resize (input_->size ());
->>>>>>> 0b1fe0aa
   projected_points.header   = input_->header;
   projected_points.is_dense = input_->is_dense;
 
@@ -396,7 +384,7 @@
   if (copy_data_fields)
   {
     // Allocate enough space and copy the basics
-    projected_points.points.resize (input_->points.size ());
+    projected_points.resize (input_->size ());
     projected_points.width    = input_->width;
     projected_points.height   = input_->height;
 
@@ -430,7 +418,7 @@
   else
   {
     // Allocate enough space and copy the basics
-    projected_points.points.resize (inliers.size ());
+    projected_points.resize (inliers.size ());
     projected_points.width    = static_cast<uint32_t> (inliers.size ());
     projected_points.height   = 1;
 
