--- conflicted
+++ resolved
@@ -42,12 +42,9 @@
 #include <pcl/memory.h>
 #include <pcl/pcl_macros.h>
 
-<<<<<<< HEAD
-=======
 #include <array>
 #include <cassert>
 
->>>>>>> b551ee47
 namespace pcl {
 namespace octree {
 
