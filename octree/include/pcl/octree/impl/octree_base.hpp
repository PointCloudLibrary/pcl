--- conflicted
+++ resolved
@@ -91,16 +91,18 @@
 void
 OctreeBase<LeafContainerT, BranchContainerT>::setTreeDepth(uindex_t depth_arg)
 {
-<<<<<<< HEAD
   if (depth_arg <= 0) {
     PCL_ERROR("[pcl::octree::OctreeBase::setTreeDepth] Tree depth (%lu) must be > 0!\n",
               depth_arg);
     return;
   }
-=======
-  assert(depth_arg > 0);
-  assert(depth_arg <= OctreeKey::maxDepth);
->>>>>>> f69c63e1
+  if (depth_arg > OctreeKey::maxDepth) {
+    PCL_ERROR("[pcl::octree::OctreeBase::setTreeDepth] Tree depth (%lu) must be <= max "
+              "depth(%lu)!\n",
+              depth_arg,
+              OctreeKey::maxDepth);
+    return;
+  }
 
   // set octree depth
   octree_depth_ = depth_arg;
