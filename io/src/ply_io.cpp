/*
 * Software License Agreement (BSD License)
 *
 *  Copyright (c) 2009, Willow Garage, Inc.
 *  All rights reserved.
 *
 *  Redistribution and use in source and binary forms, with or without
 *  modification, are permitted provided that the following conditions
 *  are met:
 *
 *   * Redistributions of source code must retain the above copyright
 *     notice, this list of conditions and the following disclaimer.
 *   * Redistributions in binary form must reproduce the above
 *     copyright notice, this list of conditions and the following
 *     disclaimer in the documentation and/or other materials provided
 *     with the distribution.
 *   * Neither the name of Willow Garage, Inc. nor the names of its
 *     contributors may be used to endorse or promote products derived
 *     from this software without specific prior written permission.
 *
 *  THIS SOFTWARE IS PROVIDED BY THE COPYRIGHT HOLDERS AND CONTRIBUTORS
 *  "AS IS" AND ANY EXPRESS OR IMPLIED WARRANTIES, INCLUDING, BUT NOT
 *  LIMITED TO, THE IMPLIED WARRANTIES OF MERCHANTABILITY AND FITNESS
 *  FOR A PARTICULAR PURPOSE ARE DISCLAIMED. IN NO EVENT SHALL THE
 *  COPYRIGHT OWNER OR CONTRIBUTORS BE LIABLE FOR ANY DIRECT, INDIRECT,
 *  INCIDENTAL, SPECIAL, EXEMPLARY, OR CONSEQUENTIAL DAMAGES (INCLUDING,
 *  BUT NOT LIMITED TO, PROCUREMENT OF SUBSTITUTE GOODS OR SERVICES;
 *  LOSS OF USE, DATA, OR PROFITS; OR BUSINESS INTERRUPTION) HOWEVER
 *  CAUSED AND ON ANY THEORY OF LIABILITY, WHETHER IN CONTRACT, STRICT
 *  LIABILITY, OR TORT (INCLUDING NEGLIGENCE OR OTHERWISE) ARISING IN
 *  ANY WAY OUT OF THE USE OF THIS SOFTWARE, EVEN IF ADVISED OF THE
 *  POSSIBILITY OF SUCH DAMAGE.
 *
 * $Id$
 *
 */

#include <fstream>
#include <fcntl.h>
#include <string>
#include <map>
#include <stdlib.h>
#include <pcl/point_types.h>
#include <pcl/common/io.h>
#include <pcl/io/ply_io.h>
#include <pcl/io/boost.h>
#include <sstream>

boost::tuple<boost::function<void ()>, boost::function<void ()> >
pcl::PLYReader::elementDefinitionCallback (const std::string& element_name, std::size_t count)
{
  if (element_name == "vertex")
  {
    cloud_->data.clear ();
    cloud_->fields.clear ();
    // Cloud dimensions may have already been set from obj_info fields
    if (cloud_->width == 0 || cloud_->height == 0)
    {
      cloud_->width = static_cast<uint32_t> (count);
      cloud_->height = 1;
    }
    cloud_->is_dense = true;
    cloud_->point_step = 0;
    cloud_->row_step = 0;
    vertex_count_ = 0;
    return (boost::tuple<boost::function<void ()>, boost::function<void ()> > (
              boost::bind (&pcl::PLYReader::vertexBeginCallback, this),
              boost::bind (&pcl::PLYReader::vertexEndCallback, this)));
  }
  else if ((element_name == "face") && polygons_)
  {
    polygons_->reserve (count);
    return (boost::tuple<boost::function<void ()>, boost::function<void ()> > (
            boost::bind (&pcl::PLYReader::faceBeginCallback, this),
            boost::bind (&pcl::PLYReader::faceEndCallback, this)));
  }
  else if (element_name == "camera")
  {
    cloud_->is_dense = true;
    return (boost::tuple<boost::function<void ()>, boost::function<void ()> > (0, 0));
  }
  else if (element_name == "range_grid")
  {
    range_grid_->reserve (count);
    return (boost::tuple<boost::function<void ()>, boost::function<void ()> > (
              boost::bind (&pcl::PLYReader::rangeGridBeginCallback, this),
              boost::bind (&pcl::PLYReader::rangeGridEndCallback, this)));
  }
  else
  {
    return (boost::tuple<boost::function<void ()>, boost::function<void ()> > (0, 0));
  }
}

bool
pcl::PLYReader::endHeaderCallback ()
{
  cloud_->data.resize (static_cast<size_t>(cloud_->point_step) * cloud_->width * cloud_->height);
<<<<<<< HEAD
  return (cloud_->data.size () == static_cast<size_t>(cloud_->point_step) * cloud_->width * cloud_->height);
=======
  return (true);
>>>>>>> f3dac945
}

template<typename Scalar> void
pcl::PLYReader::appendScalarProperty (const std::string& name, const size_t& size)
{
  cloud_->fields.push_back (::pcl::PCLPointField ());
  ::pcl::PCLPointField &current_field = cloud_->fields.back ();
  current_field.name = name;
  current_field.offset = cloud_->point_step;
  current_field.datatype = pcl::traits::asEnum<Scalar>::value;
  current_field.count = static_cast<uint32_t> (size);
  cloud_->point_step += static_cast<uint32_t> (pcl::getFieldSize (pcl::traits::asEnum<Scalar>::value) * size);
}

void
pcl::PLYReader::amendProperty (const std::string& old_name, const std::string& new_name, uint8_t new_datatype)
{
  std::vector< ::pcl::PCLPointField>::reverse_iterator finder = cloud_->fields.rbegin ();
  for (; finder != cloud_->fields.rend (); ++finder)
    if (finder->name == old_name)
      break;
  assert (finder != cloud_->fields.rend ());
  finder->name = new_name;
  if (new_datatype > 0 && new_datatype != finder->datatype)
    finder->datatype = new_datatype;
}

namespace pcl
{
  template <>
  boost::function<void (pcl::io::ply::float32)>
  PLYReader::scalarPropertyDefinitionCallback (const std::string& element_name, const std::string& property_name)
  {
    if (element_name == "vertex")
    {
      appendScalarProperty<pcl::io::ply::float32> (property_name, 1);
      return (boost::bind (&pcl::PLYReader::vertexScalarPropertyCallback<pcl::io::ply::float32>, this, _1));
    }
    else if (element_name == "camera")
    {
      if (property_name == "view_px")
      {
        return boost::bind (&pcl::PLYReader::originXCallback, this, _1);
      }
      else if (property_name == "view_py")
      {
        return boost::bind (&pcl::PLYReader::originYCallback, this, _1);
      }
      else if (property_name == "view_pz")
      {
        return boost::bind (&pcl::PLYReader::originZCallback, this, _1);
      }
      else if (property_name == "x_axisx")
      {
        return boost::bind (&pcl::PLYReader::orientationXaxisXCallback, this, _1);
      }
      else if (property_name == "x_axisy")
      {
        return boost::bind (&pcl::PLYReader::orientationXaxisYCallback, this, _1);
      }
      else if (property_name == "x_axisz")
      {
        return boost::bind (&pcl::PLYReader::orientationXaxisZCallback, this, _1);
      }
      else if (property_name == "y_axisx")
      {
        return boost::bind (&pcl::PLYReader::orientationYaxisXCallback, this, _1);
      }
      else if (property_name == "y_axisy")
      {
        return boost::bind (&pcl::PLYReader::orientationYaxisYCallback, this, _1);
      }
      else if (property_name == "y_axisz")
      {
        return boost::bind (&pcl::PLYReader::orientationYaxisZCallback, this, _1);
      }
      else if (property_name == "z_axisx")
      {
        return boost::bind (&pcl::PLYReader::orientationZaxisXCallback, this, _1);
      }
      else if (property_name == "z_axisy")
      {
        return boost::bind (&pcl::PLYReader::orientationZaxisYCallback, this, _1);
      }
      else if (property_name == "z_axisz")
      {
        return boost::bind (&pcl::PLYReader::orientationZaxisZCallback, this, _1);
      }
      else
      {
        return (0);
      }
    }
    else
    {
      return (0);
    }
  }

  template <> boost::function<void (pcl::io::ply::uint8)>
  PLYReader::scalarPropertyDefinitionCallback (const std::string& element_name, const std::string& property_name)
  {
    if (element_name == "vertex")
    {
      if ((property_name == "red") || (property_name == "green") || (property_name == "blue") ||
          (property_name == "diffuse_red") || (property_name == "diffuse_green") || (property_name == "diffuse_blue"))
      {
        if ((property_name == "red") || (property_name == "diffuse_red"))
          appendScalarProperty<pcl::io::ply::float32> ("rgb");
        return boost::bind (&pcl::PLYReader::vertexColorCallback, this, property_name, _1);
      }
      else if (property_name == "alpha")
      {
        amendProperty ("rgb", "rgba", pcl::PCLPointField::UINT32);
        return boost::bind (&pcl::PLYReader::vertexAlphaCallback, this, _1);
      }
      else if (property_name == "intensity")
      {
        appendScalarProperty<pcl::io::ply::float32> (property_name);
        return boost::bind (&pcl::PLYReader::vertexIntensityCallback, this, _1);
      }
      else
      {
        appendScalarProperty<pcl::io::ply::uint8> (property_name);
        return boost::bind (&pcl::PLYReader::vertexScalarPropertyCallback<pcl::io::ply::uint8>, this, _1);
      }
    }
    else
      return (0);
  }

  template <> boost::function<void (pcl::io::ply::int32)>
  PLYReader::scalarPropertyDefinitionCallback (const std::string& element_name, const std::string& property_name)
  {
    if (element_name == "vertex")
    {
      appendScalarProperty<pcl::io::ply::int32> (property_name, 1);
      return (boost::bind (&pcl::PLYReader::vertexScalarPropertyCallback<pcl::io::ply::int32>, this, _1));
    }
    if (element_name == "camera")
    {
      if (property_name == "viewportx")
      {
        return boost::bind (&pcl::PLYReader::cloudWidthCallback, this, _1);
      }
      else if (property_name == "viewporty")
      {
        return boost::bind (&pcl::PLYReader::cloudHeightCallback, this, _1);
      }
      else
        return (0);
    }
    else
      return (0);
  }

  template <typename Scalar> boost::function<void (Scalar)>
  PLYReader::scalarPropertyDefinitionCallback (const std::string& element_name, const std::string& property_name)
  {
    if (element_name == "vertex")
    {
      appendScalarProperty<Scalar> (property_name, 1);
      return (boost::bind (&pcl::PLYReader::vertexScalarPropertyCallback<Scalar>, this, _1));
    }
    return (0);
  }

  template<typename Scalar> void
  PLYReader::vertexScalarPropertyCallback (Scalar value)
  {
    if (!pcl_isfinite (value))
      cloud_->is_dense = false;

    memcpy (&cloud_->data[vertex_count_ * cloud_->point_step + vertex_offset_before_],
            &value,
            sizeof (Scalar));
    vertex_offset_before_ += static_cast<int> (sizeof (Scalar));
  }

  template <typename SizeType> void
  PLYReader::vertexListPropertyBeginCallback (const std::string& name, SizeType size)
  {
    // Adjust size only once
    if (vertex_count_ == 0)
    {
      std::vector< pcl::PCLPointField>::reverse_iterator finder = cloud_->fields.rbegin ();
      for (; finder != cloud_->fields.rend (); ++finder)
        if (finder->name == name)
          break;
      assert (finder != cloud_->fields.rend ());
      finder->count = size;
    }
  }

  template<typename ContentType> void
  PLYReader::vertexListPropertyContentCallback (ContentType value)
  {
    if (!pcl_isfinite (value))
      cloud_->is_dense = false;

    memcpy (&cloud_->data[vertex_count_ * cloud_->point_step + vertex_offset_before_],
            &value,
            sizeof (ContentType));
    vertex_offset_before_ += static_cast<int> (sizeof (ContentType));
  }

  template <>
  boost::tuple<boost::function<void (pcl::io::ply::uint8)>, boost::function<void (pcl::io::ply::int32)>, boost::function<void ()> >
  pcl::PLYReader::listPropertyDefinitionCallback (const std::string& element_name, const std::string& property_name)
  {
    if ((element_name == "range_grid") && (property_name == "vertex_indices" || property_name == "vertex_index"))
    {
      return boost::tuple<boost::function<void (pcl::io::ply::uint8)>, boost::function<void (pcl::io::ply::int32)>, boost::function<void ()> > (
        boost::bind (&pcl::PLYReader::rangeGridVertexIndicesBeginCallback, this, _1),
        boost::bind (&pcl::PLYReader::rangeGridVertexIndicesElementCallback, this, _1),
        boost::bind (&pcl::PLYReader::rangeGridVertexIndicesEndCallback, this)
      );
    }
    else if ((element_name == "face") && (property_name == "vertex_indices" || property_name == "vertex_index") && polygons_)
    {
      return boost::tuple<boost::function<void (pcl::io::ply::uint8)>, boost::function<void (pcl::io::ply::int32)>, boost::function<void ()> > (
        boost::bind (&pcl::PLYReader::faceVertexIndicesBeginCallback, this, _1),
        boost::bind (&pcl::PLYReader::faceVertexIndicesElementCallback, this, _1),
        boost::bind (&pcl::PLYReader::faceVertexIndicesEndCallback, this)
      );
    }
    else if (element_name == "vertex")
    {
      cloud_->fields.push_back (pcl::PCLPointField ());
      pcl::PCLPointField &current_field = cloud_->fields.back ();
      current_field.name = property_name;
      current_field.offset = cloud_->point_step;
      current_field.datatype = pcl::traits::asEnum<pcl::io::ply::int32>::value;
      current_field.count = std::numeric_limits<pcl::io::ply::uint8>::max ();
      if (current_field.count * sizeof (pcl::io::ply::int32) + cloud_->point_step < std::numeric_limits<uint32_t>::max ())
          cloud_->point_step += static_cast<uint32_t> (current_field.count * sizeof (pcl::io::ply::int32));
      else
        cloud_->point_step = static_cast<uint32_t> (std::numeric_limits<uint32_t>::max ());
      do_resize_ = true;
      return boost::tuple<boost::function<void (pcl::io::ply::uint8)>, boost::function<void (pcl::io::ply::int32)>, boost::function<void ()> > (
                                                                                                      boost::bind (&pcl::PLYReader::vertexListPropertyBeginCallback<pcl::io::ply::uint8>, this, property_name, _1),
        boost::bind (&pcl::PLYReader::vertexListPropertyContentCallback<pcl::io::ply::int32>, this, _1),
        boost::bind (&pcl::PLYReader::vertexListPropertyEndCallback, this)
      );
    }
    else
    {
      return boost::tuple<boost::function<void (pcl::io::ply::uint8)>, boost::function<void (pcl::io::ply::int32)>, boost::function<void ()> > (0, 0, 0);
    }
  }

  template <typename SizeType, typename ContentType>
  boost::tuple<boost::function<void (SizeType)>, boost::function<void (ContentType)>, boost::function<void ()> >
  pcl::PLYReader::listPropertyDefinitionCallback (const std::string& element_name, const std::string& property_name)
  {
    if (element_name == "vertex")
    {
      cloud_->fields.push_back (pcl::PCLPointField ());
      pcl::PCLPointField &current_field = cloud_->fields.back ();
      current_field.name = property_name;
      current_field.offset = cloud_->point_step;
      current_field.datatype = pcl::traits::asEnum<ContentType>::value;
      current_field.count = std::numeric_limits<SizeType>::max ();
      if (current_field.count * sizeof (ContentType) + cloud_->point_step < std::numeric_limits<uint32_t>::max ())
        cloud_->point_step += static_cast<uint32_t> (current_field.count * sizeof (ContentType));
      else
        cloud_->point_step = static_cast<uint32_t> (std::numeric_limits<uint32_t>::max ());
      do_resize_ = true;
      return boost::tuple<boost::function<void (SizeType)>, boost::function<void (ContentType)>, boost::function<void ()> > (
        boost::bind (&pcl::PLYReader::vertexListPropertyBeginCallback<SizeType>, this, property_name, _1),
        boost::bind (&pcl::PLYReader::vertexListPropertyContentCallback<ContentType>, this, _1),
        boost::bind (&pcl::PLYReader::vertexListPropertyEndCallback, this)
      );
    }
    else
    {
      return boost::tuple<boost::function<void (SizeType)>, boost::function<void (ContentType)>, boost::function<void ()> > (0, 0, 0);
    }
  }
}

void
pcl::PLYReader::vertexColorCallback (const std::string& color_name, pcl::io::ply::uint8 color)
{
  if ((color_name == "red") || (color_name == "diffuse_red"))
  {
    r_ = int32_t (color);
    rgb_offset_before_ = vertex_offset_before_;
  }
  if ((color_name == "green") || (color_name == "diffuse_green"))
  {
    g_ = int32_t (color);
  }
  if ((color_name == "blue") || (color_name == "diffuse_blue"))
  {
    b_ = int32_t (color);
    int32_t rgb = r_ << 16 | g_ << 8 | b_;
    memcpy (&cloud_->data[vertex_count_ * cloud_->point_step + rgb_offset_before_],
            &rgb,
            sizeof (pcl::io::ply::float32));
    vertex_offset_before_ += static_cast<int> (sizeof (pcl::io::ply::float32));
  }
}

void
pcl::PLYReader::vertexAlphaCallback (pcl::io::ply::uint8 alpha)
{
  a_ = uint32_t (alpha);
  // get anscient rgb value and store it in rgba
  memcpy (&rgba_, 
          &cloud_->data[vertex_count_ * cloud_->point_step + rgb_offset_before_], 
          sizeof (pcl::io::ply::float32));
  // append alpha
  rgba_ = rgba_ | a_ << 24;
  // put rgba back
  memcpy (&cloud_->data[vertex_count_ * cloud_->point_step + rgb_offset_before_], 
          &rgba_, 
          sizeof (uint32_t));
}

void
pcl::PLYReader::vertexIntensityCallback (pcl::io::ply::uint8 intensity)
{
  pcl::io::ply::float32 intensity_ (intensity);
  memcpy (&cloud_->data[vertex_count_ * cloud_->point_step + vertex_offset_before_],
          &intensity_,
          sizeof (pcl::io::ply::float32));
  vertex_offset_before_ += static_cast<int> (sizeof (pcl::io::ply::float32));
}

void
pcl::PLYReader::vertexBeginCallback ()
{
  vertex_offset_before_ = 0;
}

void
pcl::PLYReader::vertexEndCallback ()
{
  // Resize data if needed
  if (vertex_count_ == 0 && do_resize_)
  {
    cloud_->point_step = vertex_offset_before_;
    cloud_->row_step = cloud_->point_step * cloud_->width;
    cloud_->data.resize (static_cast<size_t>(cloud_->point_step) * cloud_->width * cloud_->height);
  }
  ++vertex_count_;
}

void
pcl::PLYReader::rangeGridBeginCallback ()
{
  range_grid_->push_back (std::vector <int> ());
}

void
pcl::PLYReader::rangeGridVertexIndicesBeginCallback (pcl::io::ply::uint8 size)
{
  range_grid_->back ().reserve (size);
}

void
pcl::PLYReader::rangeGridVertexIndicesElementCallback (pcl::io::ply::int32 vertex_index)
{
  range_grid_->back ().push_back (vertex_index);
}

void
pcl::PLYReader::rangeGridVertexIndicesEndCallback () {}

void
pcl::PLYReader::rangeGridEndCallback () {}

void
pcl::PLYReader::faceBeginCallback ()
{
  polygons_->push_back (pcl::Vertices ());
}

void
pcl::PLYReader::faceVertexIndicesBeginCallback (pcl::io::ply::uint8 size)
{
  polygons_->back ().vertices.reserve (size);
}

void
pcl::PLYReader::faceVertexIndicesElementCallback (pcl::io::ply::int32 vertex_index)
{
  polygons_->back ().vertices.push_back (vertex_index);
}

void
pcl::PLYReader::faceVertexIndicesEndCallback () { }

void
pcl::PLYReader::faceEndCallback () {}

void
pcl::PLYReader::objInfoCallback (const std::string& line)
{
  std::vector<std::string> st;
  boost::split (st, line, boost::is_any_of (std::string ( "\t ")), boost::token_compress_on);
  assert (st[0].substr (0, 8) == "obj_info");
  {
    if (st.size() >= 3)
    {
      if (st[1] == "num_cols")
        cloudWidthCallback (atoi (st[2].c_str ()));
      else if (st[1] == "num_rows")
        cloudHeightCallback (atoi (st[2].c_str ()));
      else if (st[1] == "echo_rgb_offset_x")
        originXCallback (static_cast<float> (atof (st[2].c_str ())));
      else if (st[1] == "echo_rgb_offset_y")
        originYCallback (static_cast<float> (atof (st[2].c_str ())));
      else if (st[1] == "echo_rgb_offset_z")
        originZCallback (static_cast<float> (atof (st[2].c_str ())));
    }
  }
}

void
pcl::PLYReader::vertexListPropertyEndCallback () {}

bool
pcl::PLYReader::parse (const std::string& istream_filename)
{
  pcl::io::ply::ply_parser ply_parser;

  ply_parser.info_callback (boost::bind (&pcl::PLYReader::infoCallback, this, boost::ref (istream_filename), _1, _2));
  ply_parser.warning_callback (boost::bind (&pcl::PLYReader::warningCallback, this, boost::ref (istream_filename), _1, _2));
  ply_parser.error_callback (boost::bind (&pcl::PLYReader::errorCallback, this, boost::ref (istream_filename), _1, _2));

  ply_parser.obj_info_callback (boost::bind (&pcl::PLYReader::objInfoCallback, this, _1));
  ply_parser.element_definition_callback (boost::bind (&pcl::PLYReader::elementDefinitionCallback, this, _1, _2));
  ply_parser.end_header_callback (boost::bind (&pcl::PLYReader::endHeaderCallback, this));

  pcl::io::ply::ply_parser::scalar_property_definition_callbacks_type scalar_property_definition_callbacks;
  pcl::io::ply::ply_parser::at<pcl::io::ply::float64> (scalar_property_definition_callbacks) = boost::bind (&pcl::PLYReader::scalarPropertyDefinitionCallback<pcl::io::ply::float64>, this, _1, _2);
  pcl::io::ply::ply_parser::at<pcl::io::ply::float32> (scalar_property_definition_callbacks) = boost::bind (&pcl::PLYReader::scalarPropertyDefinitionCallback<pcl::io::ply::float32>, this, _1, _2);
  pcl::io::ply::ply_parser::at<pcl::io::ply::int8> (scalar_property_definition_callbacks) = boost::bind (&pcl::PLYReader::scalarPropertyDefinitionCallback<pcl::io::ply::int8>, this, _1, _2);
  pcl::io::ply::ply_parser::at<pcl::io::ply::uint8> (scalar_property_definition_callbacks) = boost::bind (&pcl::PLYReader::scalarPropertyDefinitionCallback<pcl::io::ply::uint8>, this, _1, _2);
  pcl::io::ply::ply_parser::at<pcl::io::ply::int32> (scalar_property_definition_callbacks) = boost::bind (&pcl::PLYReader::scalarPropertyDefinitionCallback<pcl::io::ply::int32>, this, _1, _2);
  pcl::io::ply::ply_parser::at<pcl::io::ply::uint32> (scalar_property_definition_callbacks) = boost::bind (&pcl::PLYReader::scalarPropertyDefinitionCallback<pcl::io::ply::uint32>, this, _1, _2);
  pcl::io::ply::ply_parser::at<pcl::io::ply::int16> (scalar_property_definition_callbacks) = boost::bind (&pcl::PLYReader::scalarPropertyDefinitionCallback<pcl::io::ply::int16>, this, _1, _2);
  pcl::io::ply::ply_parser::at<pcl::io::ply::uint16> (scalar_property_definition_callbacks) = boost::bind (&pcl::PLYReader::scalarPropertyDefinitionCallback<pcl::io::ply::uint16>, this, _1, _2);
  ply_parser.scalar_property_definition_callbacks (scalar_property_definition_callbacks);

  pcl::io::ply::ply_parser::list_property_definition_callbacks_type list_property_definition_callbacks;
  pcl::io::ply::ply_parser::at<pcl::io::ply::uint8, pcl::io::ply::int32> (list_property_definition_callbacks) = boost::bind (&pcl::PLYReader::listPropertyDefinitionCallback<pcl::io::ply::uint8, pcl::io::ply::int32>, this, _1, _2);
  pcl::io::ply::ply_parser::at<pcl::io::ply::uint32, pcl::io::ply::float64> (list_property_definition_callbacks) = boost::bind (&pcl::PLYReader::listPropertyDefinitionCallback<pcl::io::ply::uint32, pcl::io::ply::float64>, this, _1, _2);
  pcl::io::ply::ply_parser::at<pcl::io::ply::uint32, pcl::io::ply::float32> (list_property_definition_callbacks) = boost::bind (&pcl::PLYReader::listPropertyDefinitionCallback<pcl::io::ply::uint32, pcl::io::ply::float32>, this, _1, _2);
  pcl::io::ply::ply_parser::at<pcl::io::ply::uint32, pcl::io::ply::uint32> (list_property_definition_callbacks) = boost::bind (&pcl::PLYReader::listPropertyDefinitionCallback<pcl::io::ply::uint32, pcl::io::ply::uint32>, this, _1, _2);
  pcl::io::ply::ply_parser::at<pcl::io::ply::uint32, pcl::io::ply::int32> (list_property_definition_callbacks) = boost::bind (&pcl::PLYReader::listPropertyDefinitionCallback<pcl::io::ply::uint32, pcl::io::ply::int32>, this, _1, _2);
  pcl::io::ply::ply_parser::at<pcl::io::ply::uint32, pcl::io::ply::uint16> (list_property_definition_callbacks) = boost::bind (&pcl::PLYReader::listPropertyDefinitionCallback<pcl::io::ply::uint32, pcl::io::ply::uint16>, this, _1, _2);
  pcl::io::ply::ply_parser::at<pcl::io::ply::uint32, pcl::io::ply::int16> (list_property_definition_callbacks) = boost::bind (&pcl::PLYReader::listPropertyDefinitionCallback<pcl::io::ply::uint32, pcl::io::ply::int16>, this, _1, _2);
  pcl::io::ply::ply_parser::at<pcl::io::ply::uint32, pcl::io::ply::uint8> (list_property_definition_callbacks) = boost::bind (&pcl::PLYReader::listPropertyDefinitionCallback<pcl::io::ply::uint32, pcl::io::ply::uint8>, this, _1, _2);
  pcl::io::ply::ply_parser::at<pcl::io::ply::uint32, pcl::io::ply::int8> (list_property_definition_callbacks) = boost::bind (&pcl::PLYReader::listPropertyDefinitionCallback<pcl::io::ply::uint32, pcl::io::ply::int8>, this, _1, _2);
  ply_parser.list_property_definition_callbacks (list_property_definition_callbacks);

  return ply_parser.parse (istream_filename);
}

////////////////////////////////////////////////////////////////////////////////////////
int
pcl::PLYReader::readHeader (const std::string &file_name, pcl::PCLPointCloud2 &cloud,
                            Eigen::Vector4f &origin, Eigen::Quaternionf &orientation,
                            int &, int &, unsigned int &, const int)
{
  // Silence compiler warnings
  cloud_ = &cloud;
  range_grid_ = new std::vector<std::vector<int> >;
  cloud_->width = cloud_->height = 0;
  origin = Eigen::Vector4f::Zero ();
  orientation = Eigen::Quaternionf::Identity ();
  if (!parse (file_name))
  {
    PCL_ERROR ("[pcl::PLYReader::read] problem parsing header!\n");
    return (-1);
  }
  cloud_->row_step = cloud_->point_step * cloud_->width;
  return 0;
}

////////////////////////////////////////////////////////////////////////////////////////
int
pcl::PLYReader::read (const std::string &file_name, pcl::PCLPointCloud2 &cloud,
                      Eigen::Vector4f &origin, Eigen::Quaternionf &orientation, int &ply_version, const int)
{
  // kept only for backward compatibility
  int data_type;
  unsigned int data_idx;

  if (this->readHeader (file_name, cloud, origin, orientation, ply_version, data_type, data_idx))
  {
    PCL_ERROR ("[pcl::PLYReader::read] problem parsing header!\n");
    return (-1);
  }

  // a range_grid element was found ?
  size_t r_size;
  if ((r_size  = (*range_grid_).size ()) > 0 && r_size != vertex_count_)
  {
    //cloud.header = cloud_->header;
    std::vector<pcl::uint8_t> data ((*range_grid_).size () * cloud.point_step);
    const static float f_nan = std::numeric_limits <float>::quiet_NaN ();
    const static double d_nan = std::numeric_limits <double>::quiet_NaN ();
    for (size_t r = 0; r < r_size; ++r)
    {
      if ((*range_grid_)[r].size () == 0)
      {
        for (size_t f = 0; f < cloud_->fields.size (); ++f)
          if (cloud_->fields[f].datatype == ::pcl::PCLPointField::FLOAT32)
            memcpy (&data[r * cloud_->point_step + cloud_->fields[f].offset],
                    reinterpret_cast<const char*> (&f_nan), sizeof (float));
          else if (cloud_->fields[f].datatype == ::pcl::PCLPointField::FLOAT64)
            memcpy (&data[r * cloud_->point_step + cloud_->fields[f].offset],
                    reinterpret_cast<const char*> (&d_nan), sizeof (double));
          else
            memset (&data[r * cloud_->point_step + cloud_->fields[f].offset], 0,
                    pcl::getFieldSize (cloud_->fields[f].datatype) * cloud_->fields[f].count);
      }
      else
        memcpy (&data[r* cloud_->point_step], &cloud_->data[(*range_grid_)[r][0] * cloud_->point_step], cloud_->point_step);
    }
    cloud_->data.swap (data);
  }

  orientation_ = Eigen::Quaternionf (orientation);
  origin_ = origin;

  for (size_t i = 0; i < cloud_->fields.size (); ++i)
  {
    if (cloud_->fields[i].name == "nx")
      cloud_->fields[i].name = "normal_x";
    if (cloud_->fields[i].name == "ny")
      cloud_->fields[i].name = "normal_y";
    if (cloud_->fields[i].name == "nz")
      cloud_->fields[i].name = "normal_z";
  }
  return (0);
}

////////////////////////////////////////////////////////////////////////////////////////
int
pcl::PLYReader::read (const std::string &file_name, pcl::PolygonMesh &mesh,
                      Eigen::Vector4f &origin, Eigen::Quaternionf &orientation,
                      int &ply_version, const int offset)
{
  // kept only for backward compatibility
  int data_type;
  unsigned int data_idx;
  polygons_ = &(mesh.polygons);
  if (this->readHeader (file_name, mesh.cloud, origin, orientation, ply_version, data_type, data_idx, offset))
  {
    PCL_ERROR ("[pcl::PLYReader::read] problem parsing header!\n");
    return (-1);
  }

  // a range_grid element was found ?
  size_t r_size;
  if ((r_size  = (*range_grid_).size ()) > 0 && r_size != vertex_count_)
  {
    //cloud.header = cloud_->header;
    std::vector<pcl::uint8_t> data ((*range_grid_).size () * mesh.cloud.point_step);
    const static float f_nan = std::numeric_limits <float>::quiet_NaN ();
    const static double d_nan = std::numeric_limits <double>::quiet_NaN ();
    for (size_t r = 0; r < r_size; ++r)
    {
      if ((*range_grid_)[r].size () == 0)
      {
        for (size_t f = 0; f < cloud_->fields.size (); ++f)
          if (cloud_->fields[f].datatype == ::pcl::PCLPointField::FLOAT32)
            memcpy (&data[r * cloud_->point_step + cloud_->fields[f].offset],
                    reinterpret_cast<const char*> (&f_nan), sizeof (float));
          else if (cloud_->fields[f].datatype == ::pcl::PCLPointField::FLOAT64)
            memcpy (&data[r * cloud_->point_step + cloud_->fields[f].offset],
                    reinterpret_cast<const char*> (&d_nan), sizeof (double));
          else
            memset (&data[r * cloud_->point_step + cloud_->fields[f].offset], 0,
                    pcl::getFieldSize (cloud_->fields[f].datatype) * cloud_->fields[f].count);
      }
      else
        memcpy (&data[r* cloud_->point_step], &cloud_->data[(*range_grid_)[r][0] * cloud_->point_step], cloud_->point_step);
    }
    cloud_->data.swap (data);
  }

  orientation_ = Eigen::Quaternionf (orientation);
  origin_ = origin;

  for (size_t i = 0; i < cloud_->fields.size (); ++i)
  {
    if (cloud_->fields[i].name == "nx")
      cloud_->fields[i].name = "normal_x";
    if (cloud_->fields[i].name == "ny")
      cloud_->fields[i].name = "normal_y";
    if (cloud_->fields[i].name == "nz")
      cloud_->fields[i].name = "normal_z";
  }
  return (0);
}

////////////////////////////////////////////////////////////////////////////////////////
int
pcl::PLYReader::read (const std::string &file_name, pcl::PolygonMesh &mesh, const int offset)
{
  Eigen::Vector4f origin;
  Eigen::Quaternionf orientation;
  int ply_version;
  return read (file_name, mesh, origin, orientation, ply_version, offset);
}

////////////////////////////////////////////////////////////////////////////////////////
std::string
pcl::PLYWriter::generateHeader (const pcl::PCLPointCloud2 &cloud,
                                const Eigen::Vector4f &origin,
                                const Eigen::Quaternionf &,
                                bool binary,
                                bool use_camera,
                                int valid_points)
{
  std::ostringstream oss;
  // Begin header
  oss << "ply";
  if (!binary)
    oss << "\nformat ascii 1.0";
  else
  {
    if (cloud.is_bigendian)
      oss << "\nformat binary_big_endian 1.0";
    else
      oss << "\nformat binary_little_endian 1.0";
  }
  oss << "\ncomment PCL generated";

  if (!use_camera)
  {
    oss << "\nobj_info is_cyberware_data 0"
      "\nobj_info is_mesh 0"
      "\nobj_info is_warped 0"
      "\nobj_info is_interlaced 0";
    oss << "\nobj_info num_cols " << cloud.width;
    oss << "\nobj_info num_rows " << cloud.height;
    oss << "\nobj_info echo_rgb_offset_x " << origin[0];
    oss << "\nobj_info echo_rgb_offset_y " << origin[1];
    oss << "\nobj_info echo_rgb_offset_z " << origin[2];
    oss << "\nobj_info echo_rgb_frontfocus 0.0"
      "\nobj_info echo_rgb_backfocus 0.0"
      "\nobj_info echo_rgb_pixelsize 0.0"
      "\nobj_info echo_rgb_centerpixel 0"
      "\nobj_info echo_frames 1"
      "\nobj_info echo_lgincr 0.0";
  }

  oss << "\nelement vertex "<< valid_points;

  for (std::size_t i = 0; i < cloud.fields.size (); ++i)
  {
    if (cloud.fields[i].name == "normal_x")
    {
      oss << "\nproperty float nx";
    }
    else if (cloud.fields[i].name == "normal_y")
    {
      oss << "\nproperty float ny";
    }
    else if (cloud.fields[i].name == "normal_z")
    {
      oss << "\nproperty float nz";
    }
    else if (cloud.fields[i].name == "rgb")
    {
      oss << "\nproperty uchar red"
        "\nproperty uchar green"
        "\nproperty uchar blue";
    }
    else if (cloud.fields[i].name == "rgba")
    {
      oss << "\nproperty uchar red"
        "\nproperty uchar green"
        "\nproperty uchar blue"
        "\nproperty uchar alpha";
    }
    else
    {
      oss << "\nproperty";
      if (cloud.fields[i].count != 1)
        oss << " list uint";
      switch (cloud.fields[i].datatype)
      {
        case pcl::PCLPointField::INT8 : oss << " char "; break;
        case pcl::PCLPointField::UINT8 : oss << " uchar "; break;
        case pcl::PCLPointField::INT16 : oss << " short "; break;
        case pcl::PCLPointField::UINT16 : oss << " ushort "; break;
        case pcl::PCLPointField::INT32 : oss << " int "; break;
        case pcl::PCLPointField::UINT32 : oss << " uint "; break;
        case pcl::PCLPointField::FLOAT32 : oss << " float "; break;
        case pcl::PCLPointField::FLOAT64 : oss << " double "; break;
        default :
        {
          PCL_ERROR ("[pcl::PLYWriter::generateHeader] unknown data field type!");
          return ("");
        }
      }
      oss << cloud.fields[i].name;
    }
  }

  if (use_camera)
  {
    oss << "\nelement camera 1"
      "\nproperty float view_px"
      "\nproperty float view_py"
      "\nproperty float view_pz"
      "\nproperty float x_axisx"
      "\nproperty float x_axisy"
      "\nproperty float x_axisz"
      "\nproperty float y_axisx"
      "\nproperty float y_axisy"
      "\nproperty float y_axisz"
      "\nproperty float z_axisx"
      "\nproperty float z_axisy"
      "\nproperty float z_axisz"
      "\nproperty float focal"
      "\nproperty float scalex"
      "\nproperty float scaley"
      "\nproperty float centerx"
      "\nproperty float centery"
      "\nproperty int viewportx"
      "\nproperty int viewporty"
      "\nproperty float k1"
      "\nproperty float k2";
  }
  else if (cloud.height > 1)
  {
    oss << "\nelement range_grid " << cloud.width * cloud.height;
    oss << "\nproperty list uchar int vertex_indices";
  }

  // End header
  oss << "\nend_header\n";
  return (oss.str ());
}

////////////////////////////////////////////////////////////////////////////////////////

int
pcl::PLYWriter::writeASCII (const std::string &file_name,
                            const pcl::PCLPointCloud2 &cloud,
                            const Eigen::Vector4f &origin,
                            const Eigen::Quaternionf &orientation,
                            int precision,
                            bool use_camera)
{
  if (cloud.data.empty ())
  {
    PCL_ERROR ("[pcl::PLYWriter::writeASCII] Input point cloud has no data!\n");
    return (-1);
  }

  std::ofstream fs;
  fs.precision (precision);
  // Open file
  fs.open (file_name.c_str ());
  if (!fs)
  {
    PCL_ERROR ("[pcl::PLYWriter::writeASCII] Error during opening (%s)!\n", file_name.c_str ());
    return (-1);
  }

  unsigned int nr_points  = cloud.width * cloud.height;
  unsigned int point_size = static_cast<unsigned int> (cloud.data.size () / nr_points);

  // Write the header information if available
  if (use_camera)
  {
    fs << generateHeader (cloud, origin, orientation, false, use_camera, nr_points);
    writeContentWithCameraASCII (nr_points, point_size, cloud, origin, orientation, fs);
  }
  else
  {
    std::ostringstream os;
    int nr_valid_points;
    writeContentWithRangeGridASCII (nr_points, point_size, cloud, os, nr_valid_points);
    fs << generateHeader (cloud, origin, orientation, false, use_camera, nr_valid_points);
    fs << os.str ();
  }

  // Close file
  fs.close ();
  return (0);
}

void
pcl::PLYWriter::writeContentWithCameraASCII (int nr_points,
                                             int point_size,
                                             const pcl::PCLPointCloud2 &cloud,
                                             const Eigen::Vector4f &origin,
                                             const Eigen::Quaternionf &orientation,
                                             std::ofstream& fs)
{
  // Iterate through the points
  for (int i = 0; i < nr_points; ++i)
  {
    for (size_t d = 0; d < cloud.fields.size (); ++d)
    {
      int count = cloud.fields[d].count;
      if (count == 0)
        count = 1; //workaround

      if (count > 1)
        fs << count << " ";
      for (int c = 0; c < count; ++c)
      {
        switch (cloud.fields[d].datatype)
        {
          case pcl::PCLPointField::INT8:
          {
            char value;
            memcpy (&value, &cloud.data[i * point_size + cloud.fields[d].offset + c * sizeof (char)], sizeof (char));
            fs << boost::numeric_cast<int> (value);
            break;
          }
          case pcl::PCLPointField::UINT8:
          {
            unsigned char value;
            memcpy (&value, &cloud.data[i * point_size + cloud.fields[d].offset + c * sizeof (unsigned char)], sizeof (unsigned char));
            fs << boost::numeric_cast<int> (value);
            break;
          }
          case pcl::PCLPointField::INT16:
          {
            short value;
            memcpy (&value, &cloud.data[i * point_size + cloud.fields[d].offset + c * sizeof (short)], sizeof (short));
            fs << boost::numeric_cast<int> (value);
            break;
          }
          case pcl::PCLPointField::UINT16:
          {
            unsigned short value;
            memcpy (&value, &cloud.data[i * point_size + cloud.fields[d].offset + c * sizeof (unsigned short)], sizeof (unsigned short));
            fs << boost::numeric_cast<int> (value);
            break;
          }
          case pcl::PCLPointField::INT32:
          {
            int value;
            memcpy (&value, &cloud.data[i * point_size + cloud.fields[d].offset + c * sizeof (int)], sizeof (int));
            fs << value;
            break;
          }
          case pcl::PCLPointField::UINT32:
          {
            if (cloud.fields[d].name.find ("rgba") == std::string::npos)
            {
              unsigned int value;
              memcpy (&value, &cloud.data[i * point_size + cloud.fields[d].offset + c * sizeof (unsigned int)], sizeof (unsigned int));
              fs << value;
            }
            else
            {
              pcl::RGB color;
              memcpy (&color, &cloud.data[i * point_size + cloud.fields[d].offset + c * sizeof (unsigned int)], sizeof (pcl::RGB));
              int r = color.r;
              int g = color.g;
              int b = color.b;
              int a = color.a;
              fs << r << " " << g << " " << b << " " << a;
            }
            break;
          }
          case pcl::PCLPointField::FLOAT32:
          {
            if (cloud.fields[d].name.find ("rgb") == std::string::npos)
            {
              float value;
              memcpy (&value, &cloud.data[i * point_size + cloud.fields[d].offset + c * sizeof (float)], sizeof (float));
              fs << value;
            }
            else
            {
              pcl::RGB color;
              memcpy (&color, &cloud.data[i * point_size + cloud.fields[d].offset + c * sizeof (float)], sizeof (pcl::RGB));
              int r = color.r;
              int g = color.g;
              int b = color.b;
              fs << r << " " << g << " " << b;
            }
            break;
          }
          case pcl::PCLPointField::FLOAT64:
          {
            double value;
            memcpy (&value, &cloud.data[i * point_size + cloud.fields[d].offset + c * sizeof (double)], sizeof (double));
            fs << value;
            break;
          }
          default:
            PCL_WARN ("[pcl::PLYWriter::writeASCII] Incorrect field data type specified (%d)!\n", cloud.fields[d].datatype);
            break;
        }

        if (d < cloud.fields.size () - 1 || c < static_cast<int> (cloud.fields[d].count) - 1)
          fs << " ";
      }
    }
    fs << '\n';
  }
  // Append sensor information
  if (origin[3] != 0)
    fs << origin[0]/origin[3] << " " << origin[1]/origin[3] << " " << origin[2]/origin[3] << " ";
  else
    fs << origin[0] << " " << origin[1] << " " << origin[2] << " ";

  Eigen::Matrix3f R = orientation.toRotationMatrix ();
  fs << R (0,0) << " " << R (0,1) << " " << R (0,2) << " ";
  fs << R (1,0) << " " << R (1,1) << " " << R (1,2) << " ";
  fs << R (2,0) << " " << R (2,1) << " " << R (2,2) << " ";
  // No focal
  fs << 0 << " ";
  // No scale
  fs << 0 << " " << 0 << " ";
  // No center
  fs << 0 << " " << 0 << " ";
  // Viewport set to width x height
  fs << cloud.width << " " << cloud.height << " ";
  // No corrections
  fs << 0 << " " << 0;
  fs << std::endl;
  fs.flush ();
}

void
pcl::PLYWriter::writeContentWithRangeGridASCII (int nr_points,
                                                int point_size,
                                                const pcl::PCLPointCloud2 &cloud,
                                                std::ostringstream& fs,
                                                int& valid_points)
{
  valid_points = 0;
  std::vector<std::vector <int> > grids (nr_points);
  // Iterate through the points
  for (int i = 0; i < nr_points; ++i)
  {
    std::ostringstream line;
    bool is_valid_line = true;
    for (size_t d = 0; d < cloud.fields.size (); ++d)
    {
      int count = cloud.fields[d].count;
      if (count == 0)
        count = 1; //workaround
      if (count > 1)
        fs << count << " ";
      for (int c = 0; c < count; ++c)
      {
        switch (cloud.fields[d].datatype)
        {
          case pcl::PCLPointField::INT8:
          {
            char value;
            memcpy (&value, &cloud.data[i * point_size + cloud.fields[d].offset + c * sizeof (char)], sizeof (char));
            line << boost::numeric_cast<int> (value);
            break;
          }
          case pcl::PCLPointField::UINT8:
          {
            unsigned char value;
            memcpy (&value, &cloud.data[i * point_size + cloud.fields[d].offset + c * sizeof (unsigned char)], sizeof (unsigned char));
            line << boost::numeric_cast<int> (value);
            break;
          }
          case pcl::PCLPointField::INT16:
          {
            short value;
            memcpy (&value, &cloud.data[i * point_size + cloud.fields[d].offset + c * sizeof (short)], sizeof (short));
            line << boost::numeric_cast<int> (value);
            break;
          }
          case pcl::PCLPointField::UINT16:
          {
            unsigned short value;
            memcpy (&value, &cloud.data[i * point_size + cloud.fields[d].offset + c * sizeof (unsigned short)], sizeof (unsigned short));
            line << boost::numeric_cast<int> (value);
            break;
          }
          case pcl::PCLPointField::INT32:
          {
            int value;
            memcpy (&value, &cloud.data[i * point_size + cloud.fields[d].offset + c * sizeof (int)], sizeof (int));
            line << value;
            break;
          }
          case pcl::PCLPointField::UINT32:
          {
            if (cloud.fields[d].name.find ("rgba") == std::string::npos)
            {
              unsigned int value;
              memcpy (&value, &cloud.data[i * point_size + cloud.fields[d].offset + c * sizeof (unsigned int)], sizeof (unsigned int));
              line << value;
            }
            else
            {
              pcl::RGB color;
              memcpy (&color, &cloud.data[i * point_size + cloud.fields[d].offset + c * sizeof (unsigned int)], sizeof (pcl::RGB));
              int r = color.r;
              int g = color.g;
              int b = color.b;
              int a = color.a;
              line << r << " " << g << " " << b << " " << a;
            }
            break;
          }
          case pcl::PCLPointField::FLOAT32:
          {
            if (cloud.fields[d].name.find ("rgb") == std::string::npos)
            {
              float value;
              memcpy (&value, &cloud.data[i * point_size + cloud.fields[d].offset + c * sizeof (float)], sizeof (float));
              // Test if x-coordinate is NaN, thus an invalid point
              if ("x" == cloud.fields[d].name)
              {
                if (!pcl_isfinite(value))
                  is_valid_line = false;
              }
              line << value;
            }
            else
            {
              pcl::RGB color;
              memcpy (&color, &cloud.data[i * point_size + cloud.fields[d].offset + c * sizeof (float)], sizeof (pcl::RGB));
              int r = color.r;
              int g = color.g;
              int b = color.b;
              line << r << " " << g << " " << b;
            }
            break;
          }
          case pcl::PCLPointField::FLOAT64:
          {
            double value;
            memcpy (&value, &cloud.data[i * point_size + cloud.fields[d].offset + c * sizeof (double)], sizeof (double));
            line << value;
            break;
          }
          default:
            PCL_WARN ("[pcl::PLYWriter::writeASCII] Incorrect field data type specified (%d)!\n", cloud.fields[d].datatype);
            break;
        }

        if (d < cloud.fields.size () - 1 || c < static_cast<int> (cloud.fields[d].count) - 1)
          line << " ";
      }
    }

    if (is_valid_line)
    {
      grids[i].push_back (valid_points);
      fs << line.str () << '\n';
      ++valid_points;
    }
  }

  // If point cloud is organized, then append range grid
  if (cloud.height > 1)
  {
    for (int i = 0; i < nr_points; ++i)
    {
      fs << grids [i].size ();
      for (std::vector <int>::const_iterator it = grids [i].begin ();
           it != grids [i].end ();
           ++it)
        fs << " " << *it;
      fs << '\n';
    }
  }

  fs.flush ();
}

////////////////////////////////////////////////////////////////////////////////////////
int
pcl::PLYWriter::writeBinary (const std::string &file_name,
                             const pcl::PCLPointCloud2 &cloud,
                             const Eigen::Vector4f &origin,
                             const Eigen::Quaternionf &orientation,
                             bool use_camera)
{
  if (cloud.data.empty ())
  {
    PCL_ERROR ("[pcl::PLYWriter::writeBinary] Input point cloud has no data!\n");
    return (-1);
  }

  std::ofstream fs;
  fs.open (file_name.c_str ());      // Open file
  if (!fs)
  {
    PCL_ERROR ("[pcl::PLYWriter::writeBinary] Error during opening (%s)!\n", file_name.c_str ());
    return (-1);
  }

  unsigned int nr_points  = cloud.width * cloud.height;
  unsigned int point_size = static_cast<unsigned int> (cloud.data.size () / nr_points);

  // Compute the range_grid, if necessary, and then write out the PLY header
  bool doRangeGrid = !use_camera && cloud.height > 1;
  std::vector<pcl::io::ply::int32> rangegrid (nr_points);
  if (doRangeGrid)
  {
    unsigned int valid_points = 0;

    // Determine the field containing the x-coordinate
    int xfield = pcl::getFieldIndex (cloud, "x");
    if (xfield >= 0 && cloud.fields[xfield].datatype != pcl::PCLPointField::FLOAT32)
      xfield = -1;

    // If no x-coordinate field exists, then assume all points are valid
    if (xfield < 0)
    {
      for (unsigned int i=0; i < nr_points; ++i)
        rangegrid[i] = i;
      valid_points = nr_points;
    }
    // Otherwise, look at their x-coordinates to determine if points are valid
    else
    {
      for (size_t i=0; i < nr_points; ++i)
      {
        float value;
        memcpy(&value, &cloud.data[i * point_size + cloud.fields[xfield].offset], sizeof(float));
        if (pcl_isfinite(value))
        {
          rangegrid[i] = valid_points;
          ++valid_points;
        }
        else
          rangegrid[i] = -1;
      }
    }
    fs << generateHeader (cloud, origin, orientation, true, use_camera, valid_points);
  }
  else
  {
    fs << generateHeader (cloud, origin, orientation, true, use_camera, nr_points);
  }

  // Close the file
  fs.close ();
  // Open file in binary appendable
  std::ofstream fpout (file_name.c_str (), std::ios::app | std::ios::binary);
  if (!fpout)
  {
    PCL_ERROR ("[pcl::PLYWriter::writeBinary] Error during reopening (%s)!\n", file_name.c_str ());
    return (-1);
  }

  // Iterate through the points
  for (unsigned int i = 0; i < nr_points; ++i)
  {
    // Skip writing any invalid points from range_grid
    if (doRangeGrid && rangegrid[i] < 0)
      continue;

    size_t total = 0;
    for (size_t d = 0; d < cloud.fields.size (); ++d)
    {
      int count = cloud.fields[d].count;
      if (count == 0)
        count = 1; //workaround
      if (count > 1)
      {
        static unsigned int ucount (count);
        fpout.write (reinterpret_cast<const char*> (&ucount), sizeof (unsigned int));
      }
      // Ignore invalid padded dimensions that are inherited from binary data
      if (cloud.fields[d].name == "_")
      {
        total += cloud.fields[d].count; // jump over this many elements in the string token
        continue;
      }

      for (int c = 0; c < count; ++c)
      {
        switch (cloud.fields[d].datatype)
        {
          case pcl::PCLPointField::INT8:
          {
            char value;
            memcpy (&value, &cloud.data[i * point_size + cloud.fields[d].offset + (total + c) * sizeof (char)], sizeof (char));
            fpout.write (reinterpret_cast<const char*> (&value), sizeof (char));
            break;
          }
          case pcl::PCLPointField::UINT8:
          {
            unsigned char value;
            memcpy (&value, &cloud.data[i * point_size + cloud.fields[d].offset + (total + c) * sizeof (unsigned char)], sizeof (unsigned char));
            fpout.write (reinterpret_cast<const char*> (&value), sizeof (unsigned char));
            break;
          }
          case pcl::PCLPointField::INT16:
          {
            short value;
            memcpy (&value, &cloud.data[i * point_size + cloud.fields[d].offset + (total + c) * sizeof (short)], sizeof (short));
            fpout.write (reinterpret_cast<const char*> (&value), sizeof (short));
            break;
          }
          case pcl::PCLPointField::UINT16:
          {
            unsigned short value;
            memcpy (&value, &cloud.data[i * point_size + cloud.fields[d].offset + (total + c) * sizeof (unsigned short)], sizeof (unsigned short));
            fpout.write (reinterpret_cast<const char*> (&value), sizeof (unsigned short));
            break;
          }
          case pcl::PCLPointField::INT32:
          {
            int value;
            memcpy (&value, &cloud.data[i * point_size + cloud.fields[d].offset + (total + c) * sizeof (int)], sizeof (int));
            fpout.write (reinterpret_cast<const char*> (&value), sizeof (int));
            break;
          }
          case pcl::PCLPointField::UINT32:
          {
            if (cloud.fields[d].name.find ("rgba") == std::string::npos)
            {
              unsigned int value;
              memcpy (&value, &cloud.data[i * point_size + cloud.fields[d].offset + (total + c) * sizeof (unsigned int)], sizeof (unsigned int));
              fpout.write (reinterpret_cast<const char*> (&value), sizeof (unsigned int));
            }
            else
            {
              pcl::RGB color;
              memcpy (&color, &cloud.data[i * point_size + cloud.fields[d].offset + (total + c) * sizeof (unsigned int)], sizeof (pcl::RGB));
              unsigned char r = color.r;
              unsigned char g = color.g;
              unsigned char b = color.b;
              unsigned char a = color.a;
              fpout.write (reinterpret_cast<const char*> (&r), sizeof (unsigned char));
              fpout.write (reinterpret_cast<const char*> (&g), sizeof (unsigned char));
              fpout.write (reinterpret_cast<const char*> (&b), sizeof (unsigned char));
              fpout.write (reinterpret_cast<const char*> (&a), sizeof (unsigned char));
            }
            break;
          }
          case pcl::PCLPointField::FLOAT32:
          {
            if (cloud.fields[d].name.find ("rgb") == std::string::npos)
            {
              float value;
              memcpy (&value, &cloud.data[i * point_size + cloud.fields[d].offset + (total + c) * sizeof (float)], sizeof (float));
              fpout.write (reinterpret_cast<const char*> (&value), sizeof (float));
            }
            else
            {
              pcl::RGB color;
              memcpy (&color, &cloud.data[i * point_size + cloud.fields[d].offset + (total + c) * sizeof (float)], sizeof (pcl::RGB));
              unsigned char r = color.r;
              unsigned char g = color.g;
              unsigned char b = color.b;
              fpout.write (reinterpret_cast<const char*> (&r), sizeof (unsigned char));
              fpout.write (reinterpret_cast<const char*> (&g), sizeof (unsigned char));
              fpout.write (reinterpret_cast<const char*> (&b), sizeof (unsigned char));
            }
            break;
          }
          case pcl::PCLPointField::FLOAT64:
          {
            double value;
            memcpy (&value, &cloud.data[i * point_size + cloud.fields[d].offset + (total + c) * sizeof (double)], sizeof (double));
            fpout.write (reinterpret_cast<const char*> (&value), sizeof (double));
            break;
          }
          default:
            PCL_WARN ("[pcl::PLYWriter::writeBinary] Incorrect field data type specified (%d)!\n", cloud.fields[d].datatype);
            break;
        }
      }
    }
  }

  if (use_camera)
  {
    // Append sensor information
    float t;
    for (int i = 0; i < 3; ++i)
    {
      if (origin[3] != 0)
        t = origin[i]/origin[3];
      else
        t = origin[i];
      fpout.write (reinterpret_cast<const char*> (&t), sizeof (float));
    }
    Eigen::Matrix3f R = orientation.toRotationMatrix ();
    for (int i = 0; i < 3; ++i)
      for (int j = 0; j < 3; ++j)
    {
      fpout.write (reinterpret_cast<const char*> (&R (i, j)),sizeof (float));
    }

    /////////////////////////////////////////////////////
    // Append those properties directly.               //
    // They are for perspective cameras so just put 0  //
    //                                                 //
    // property float focal                            //
    // property float scalex                           //
    // property float scaley                           //
    // property float centerx                          //
    // property float centery                          //
    // and later on                                    //
    // property float k1                               //
    // property float k2                               //
    /////////////////////////////////////////////////////

    const float zerof = 0;
    for (int i = 0; i < 5; ++i)
      fpout.write (reinterpret_cast<const char*> (&zerof), sizeof (float));

    // width and height
    int width = cloud.width;
    fpout.write (reinterpret_cast<const char*> (&width), sizeof (int));

    int height = cloud.height;
    fpout.write (reinterpret_cast<const char*> (&height), sizeof (int));

    for (int i = 0; i < 2; ++i)
      fpout.write (reinterpret_cast<const char*> (&zerof), sizeof (float));
  }
  else if (doRangeGrid)
  {
    // Write out range_grid
    for (size_t i=0; i < nr_points; ++i)
    {
      pcl::io::ply::uint8 listlen;

      if (rangegrid[i] >= 0)
      {
        listlen = 1;
        fpout.write (reinterpret_cast<const char*> (&listlen), sizeof (pcl::io::ply::uint8));
        fpout.write (reinterpret_cast<const char*> (&rangegrid[i]), sizeof (pcl::io::ply::int32));
      }
      else
      {
        listlen = 0;
        fpout.write (reinterpret_cast<const char*> (&listlen), sizeof (pcl::io::ply::uint8));
      }
    }
  }

  // Close file
  fpout.close ();
  return (0);
}

////////////////////////////////////////////////////////////////////////////////////////
int
pcl::io::savePLYFile (const std::string &file_name, const pcl::PolygonMesh &mesh, unsigned precision)
{
  if (mesh.cloud.data.empty ())
  {
    PCL_ERROR ("[pcl::io::savePLYFile] Input point cloud has no data!\n");
    return (-1);
  }
  // Open file
  std::ofstream fs;
  fs.precision (precision);
  fs.open (file_name.c_str ());
  if (!fs)
  {
    PCL_ERROR ("[pcl::io::savePLYFile] Error during opening (%s)!\n", file_name.c_str ());
    return (-1);
  }

  // number of points
  size_t nr_points  = mesh.cloud.width * mesh.cloud.height;
  size_t point_size = mesh.cloud.data.size () / nr_points;

  // number of faces
  size_t nr_faces = mesh.polygons.size ();

  // Write header
  fs << "ply";
  fs << "\nformat ascii 1.0";
  fs << "\ncomment PCL generated";
  // Vertices
  fs << "\nelement vertex "<< mesh.cloud.width * mesh.cloud.height;
  fs << "\nproperty float x"
        "\nproperty float y"
        "\nproperty float z";
  // Check if we have color on vertices
  int rgba_index = getFieldIndex (mesh.cloud, "rgba"),
  rgb_index = getFieldIndex (mesh.cloud, "rgb");
  if (rgba_index != -1)
  {
    fs << "\nproperty uchar red"
          "\nproperty uchar green"
          "\nproperty uchar blue"
          "\nproperty uchar alpha";
  }
  else if (rgb_index != -1)
  {
    fs << "\nproperty uchar red"
          "\nproperty uchar green"
          "\nproperty uchar blue";
  }
  // Check if we have normal on vertices
  int normal_x_index = getFieldIndex(mesh.cloud, "normal_x");
  int normal_y_index = getFieldIndex(mesh.cloud, "normal_y");
  int normal_z_index = getFieldIndex(mesh.cloud, "normal_z");
  if (normal_x_index != -1 && normal_y_index != -1 && normal_z_index != -1)
  {
      fs << "\nproperty float nx"
            "\nproperty float ny"
            "\nproperty float nz";
  }
  // Check if we have curvature on vertices
  int curvature_index = getFieldIndex(mesh.cloud, "curvature");
  if ( curvature_index != -1)
  {
      fs << "\nproperty float curvature";
  }
  // Faces
  fs << "\nelement face "<< nr_faces;
  fs << "\nproperty list uchar int vertex_indices";
  fs << "\nend_header\n";

  // Write down vertices
  for (size_t i = 0; i < nr_points; ++i)
  {
    int xyz = 0;
    for (size_t d = 0; d < mesh.cloud.fields.size (); ++d)
    {
      int count = mesh.cloud.fields[d].count;
      if (count == 0)
        count = 1;          // we simply cannot tolerate 0 counts (coming from older converter code)
      int c = 0;

      // adding vertex
      if ((mesh.cloud.fields[d].datatype == pcl::PCLPointField::FLOAT32) && (
          mesh.cloud.fields[d].name == "x" ||
          mesh.cloud.fields[d].name == "y" ||
          mesh.cloud.fields[d].name == "z"))
      {
        float value;
        memcpy (&value, &mesh.cloud.data[i * point_size + mesh.cloud.fields[d].offset + c * sizeof (float)], sizeof (float));
        fs << value;
        // if (++xyz == 3)
        //   break;
        ++xyz;
      }
      else if ((mesh.cloud.fields[d].datatype == pcl::PCLPointField::FLOAT32) &&
                (mesh.cloud.fields[d].name == "rgb"))

      {
        pcl::RGB color;
        memcpy (&color, &mesh.cloud.data[i * point_size + mesh.cloud.fields[rgb_index].offset + c * sizeof (float)], sizeof (RGB));
        fs << int (color.r) << " " << int (color.g) << " " << int (color.b);
      }
      else if ((mesh.cloud.fields[d].datatype == pcl::PCLPointField::UINT32) &&
               (mesh.cloud.fields[d].name == "rgba"))
      {
        pcl::RGB color;
        memcpy (&color, &mesh.cloud.data[i * point_size + mesh.cloud.fields[rgba_index].offset + c * sizeof (uint32_t)], sizeof (RGB));
        fs << int (color.r) << " " << int (color.g) << " " << int (color.b) << " " << int (color.a);
      }
      else if ((mesh.cloud.fields[d].datatype == pcl::PCLPointField::FLOAT32) && (
                mesh.cloud.fields[d].name == "normal_x" ||
                mesh.cloud.fields[d].name == "normal_y" ||
                mesh.cloud.fields[d].name == "normal_z"))
      {
        float value;
        memcpy (&value, &mesh.cloud.data[i * point_size + mesh.cloud.fields[d].offset + c * sizeof(float)], sizeof(float));
        fs << value;
      }
      else if ((mesh.cloud.fields[d].datatype == pcl::PCLPointField::FLOAT32) && (
                mesh.cloud.fields[d].name == "curvature"))
      {
        float value;
        memcpy(&value, &mesh.cloud.data[i * point_size + mesh.cloud.fields[d].offset + c * sizeof(float)], sizeof(float));
        fs << value;
      }
      fs << " ";
    }
    if (xyz != 3)
    {
      PCL_ERROR ("[pcl::io::savePLYFile] Input point cloud has no XYZ data!\n");
      return (-2);
    }
    fs << '\n';
  }

  // Write down faces
  for (size_t i = 0; i < nr_faces; i++)
  {
    fs << mesh.polygons[i].vertices.size () << " ";
    size_t j = 0;
    for (j = 0; j < mesh.polygons[i].vertices.size () - 1; ++j)
      fs << mesh.polygons[i].vertices[j] << " ";
    fs << mesh.polygons[i].vertices[j] << '\n';
  }

  // Close file
  fs.close ();
  return (0);
}

////////////////////////////////////////////////////////////////////////////////////////
int
pcl::io::savePLYFileBinary (const std::string &file_name, const pcl::PolygonMesh &mesh)
{
  if (mesh.cloud.data.empty ())
  {
    PCL_ERROR ("[pcl::io::savePLYFile] Input point cloud has no data!\n");
    return (-1);
  }
  // Open file
  std::ofstream fs;
  fs.open (file_name.c_str ());
  if (!fs)
  {
    PCL_ERROR ("[pcl::io::savePLYFile] Error during opening (%s)!\n", file_name.c_str ());
    return (-1);
  }

  // number of points
  size_t nr_points  = mesh.cloud.width * mesh.cloud.height;
  size_t point_size = mesh.cloud.data.size () / nr_points;

  // number of faces
  size_t nr_faces = mesh.polygons.size ();

  // Write header
  fs << "ply";
  fs << "\nformat " << (mesh.cloud.is_bigendian ? "binary_big_endian" : "binary_little_endian") << " 1.0";
  fs << "\ncomment PCL generated";
  // Vertices
  fs << "\nelement vertex "<< mesh.cloud.width * mesh.cloud.height;
  fs << "\nproperty float x"
        "\nproperty float y"
        "\nproperty float z";
  // Check if we have color on vertices
  int rgba_index = getFieldIndex (mesh.cloud, "rgba"),
  rgb_index = getFieldIndex (mesh.cloud, "rgb");
  if (rgba_index != -1)
  {
    fs << "\nproperty uchar red"
          "\nproperty uchar green"
          "\nproperty uchar blue"
          "\nproperty uchar alpha";
  }
  else if (rgb_index != -1)
  {
    fs << "\nproperty uchar red"
          "\nproperty uchar green"
          "\nproperty uchar blue";
  }
  // Check if we have normal on vertices
  int normal_x_index = getFieldIndex(mesh.cloud, "normal_x");
  int normal_y_index = getFieldIndex(mesh.cloud, "normal_y");
  int normal_z_index = getFieldIndex(mesh.cloud, "normal_z");
  if (normal_x_index != -1 && normal_y_index != -1 && normal_z_index != -1)
  {
	  fs << "\nproperty float nx"
		  "\nproperty float ny"
		  "\nproperty float nz";
  }
  // Check if we have curvature on vertices
  int curvature_index = getFieldIndex(mesh.cloud, "curvature");
  if ( curvature_index != -1)
  {
	  fs << "\nproperty float curvature";
  }
  // Faces
  fs << "\nelement face "<< nr_faces;
  fs << "\nproperty list uchar int vertex_indices";
  fs << "\nend_header\n";

  // Close the file
  fs.close ();
  // Open file in binary appendable
  std::ofstream fpout (file_name.c_str (), std::ios::app | std::ios::binary);
  if (!fpout)
  {
    PCL_ERROR ("[pcl::io::writePLYFileBinary] Error during reopening (%s)!\n", file_name.c_str ());
    return (-1);
  }

  // Write down vertices
  for (size_t i = 0; i < nr_points; ++i)
  {
    int xyz = 0;
    for (size_t d = 0; d < mesh.cloud.fields.size (); ++d)
    {
      int count = mesh.cloud.fields[d].count;
      if (count == 0)
        count = 1;          // we simply cannot tolerate 0 counts (coming from older converter code)
      int c = 0;

      // adding vertex
      if ((mesh.cloud.fields[d].datatype == pcl::PCLPointField::FLOAT32) && (
          mesh.cloud.fields[d].name == "x" ||
          mesh.cloud.fields[d].name == "y" ||
          mesh.cloud.fields[d].name == "z"))
      {
        float value;
        memcpy (&value, &mesh.cloud.data[i * point_size + mesh.cloud.fields[d].offset + c * sizeof (float)], sizeof (float));
        fpout.write (reinterpret_cast<const char*> (&value), sizeof (float));
        // if (++xyz == 3)
        //   break;
        ++xyz;
      }
      else if ((mesh.cloud.fields[d].datatype == pcl::PCLPointField::FLOAT32) &&
                (mesh.cloud.fields[d].name == "rgb"))

      {
        pcl::RGB color;
        memcpy (&color, &mesh.cloud.data[i * point_size + mesh.cloud.fields[rgb_index].offset + c * sizeof (float)], sizeof (RGB));
        fpout.write (reinterpret_cast<const char*> (&color.r), sizeof (unsigned char));
        fpout.write (reinterpret_cast<const char*> (&color.g), sizeof (unsigned char));
        fpout.write (reinterpret_cast<const char*> (&color.b), sizeof (unsigned char));
      }
      else if ((mesh.cloud.fields[d].datatype == pcl::PCLPointField::UINT32) &&
               (mesh.cloud.fields[d].name == "rgba"))
      {
        pcl::RGB color;
        memcpy (&color, &mesh.cloud.data[i * point_size + mesh.cloud.fields[rgba_index].offset + c * sizeof (uint32_t)], sizeof (RGB));
        fpout.write (reinterpret_cast<const char*> (&color.r), sizeof (unsigned char));
        fpout.write (reinterpret_cast<const char*> (&color.g), sizeof (unsigned char));
        fpout.write (reinterpret_cast<const char*> (&color.b), sizeof (unsigned char));
        fpout.write (reinterpret_cast<const char*> (&color.a), sizeof (unsigned char));
      }
      else if ((mesh.cloud.fields[d].datatype == pcl::PCLPointField::FLOAT32) && (
               mesh.cloud.fields[d].name == "normal_x" ||
               mesh.cloud.fields[d].name == "normal_y" ||
               mesh.cloud.fields[d].name == "normal_z"))
      {
        float value;
        memcpy (&value, &mesh.cloud.data[i * point_size + mesh.cloud.fields[d].offset + c * sizeof (float)], sizeof (float));
        fpout.write (reinterpret_cast<const char*> (&value), sizeof (float));
      }
      else if ((mesh.cloud.fields[d].datatype == pcl::PCLPointField::FLOAT32) && 
               (mesh.cloud.fields[d].name == "curvature"))
      {
        float value;
        memcpy (&value, &mesh.cloud.data[i * point_size + mesh.cloud.fields[d].offset + c * sizeof (float)], sizeof (float));
        fpout.write (reinterpret_cast<const char*> (&value), sizeof (float));        
      }
    }
    if (xyz != 3)
    {
      PCL_ERROR ("[pcl::io::savePLYFile] Input point cloud has no XYZ data!\n");
      return (-2);
    }
  }

  // Write down faces
  for (size_t i = 0; i < nr_faces; i++)
  {
    unsigned char value = static_cast<unsigned char> (mesh.polygons[i].vertices.size ());
    fpout.write (reinterpret_cast<const char*> (&value), sizeof (unsigned char));
    size_t j = 0;
    for (j = 0; j < mesh.polygons[i].vertices.size (); ++j)
    {
      //fs << mesh.polygons[i].vertices[j] << " ";
      int value = mesh.polygons[i].vertices[j];
      fpout.write (reinterpret_cast<const char*> (&value), sizeof (int));
    }
  }

  // Close file
  fs.close ();
  return (0);
}<|MERGE_RESOLUTION|>--- conflicted
+++ resolved
@@ -96,11 +96,7 @@
 pcl::PLYReader::endHeaderCallback ()
 {
   cloud_->data.resize (static_cast<size_t>(cloud_->point_step) * cloud_->width * cloud_->height);
-<<<<<<< HEAD
-  return (cloud_->data.size () == static_cast<size_t>(cloud_->point_step) * cloud_->width * cloud_->height);
-=======
   return (true);
->>>>>>> f3dac945
 }
 
 template<typename Scalar> void
