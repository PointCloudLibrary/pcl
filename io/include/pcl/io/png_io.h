--- conflicted
+++ resolved
@@ -171,12 +171,7 @@
      * \ingroup io
      * Warning: Converts to 16 bit (for png), labels using more than 16 bits will cause problems
      */
-<<<<<<< HEAD
-	template <typename T> 
-    PCL_DEPRECATED (void savePNGFile (const std::string& file_name, const pcl::PointCloud<pcl::PointXYZL>& cloud),
-=======
     PCL_EXPORTS PCL_DEPRECATED (
->>>>>>> e98b04f5
     "pcl::io::savePNGFile (file_name, cloud) is deprecated, please use a new generic function "
     "pcl::io::savePNGFile (file_name, cloud, field_name) with \"label\" as the field name."
     )
