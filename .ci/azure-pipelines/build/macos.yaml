steps:
  - checkout: self
    # find the commit hash on a quick non-forced update too
    fetchDepth: 10
  - script: |
<<<<<<< HEAD
      brew install cmake pkg-config boost eigen flann glew libusb qhull vtk glew qt5 libpcap libomp google-benchmark brewsci/science/openni
=======
      brew install cmake pkg-config boost eigen flann glew libusb qhull vtk glew qt5 libpcap libomp
      brew install brewsci/science/openni
>>>>>>> de747576
      git clone https://github.com/abseil/googletest.git $GOOGLE_TEST_DIR # the official endpoint changed to abseil/googletest
      cd $GOOGLE_TEST_DIR && git checkout release-1.8.1
    displayName: 'Install Dependencies'
  - script: |
      mkdir $BUILD_DIR && cd $BUILD_DIR
      cmake $(Build.SourcesDirectory) \
        -DCMAKE_BUILD_TYPE="MinSizeRel" \
        -DCMAKE_OSX_SYSROOT="/Library/Developer/CommandLineTools/SDKs/MacOSX$(OSX_VERSION).sdk" \
        -DCMAKE_CXX_FLAGS="$CMAKE_CXX_FLAGS" \
        -DGTEST_SRC_DIR="$GOOGLE_TEST_DIR/googletest" \
        -DGTEST_INCLUDE_DIR="$GOOGLE_TEST_DIR/googletest/include" \
        -DQt5_DIR=/usr/local/opt/qt5/lib/cmake/Qt5 \
        -DPCL_ONLY_CORE_POINT_TYPES=ON \
        -DBUILD_simulation=ON \
        -DBUILD_global_tests=ON \
        -DBUILD_benchmarks=ON \
        -DBUILD_examples=ON \
        -DBUILD_tools=ON \
        -DBUILD_apps=ON \
        -DBUILD_apps_3d_rec_framework=ON \
        -DBUILD_apps_cloud_composer=ON \
        -DBUILD_apps_in_hand_scanner=ON \
        -DBUILD_apps_modeler=ON \
        -DBUILD_apps_point_cloud_editor=ON
    displayName: 'CMake Configuration'
  - script: |
      cd $BUILD_DIR
      cmake --build . -- -j2
    displayName: 'Build Library'
  - script: cd $BUILD_DIR && cmake --build . -- tests
    displayName: 'Run Unit Tests'
  - script: cd $BUILD_DIR && cmake --build . -- run_benchmarks
    displayName: 'Run Benchmarks'
  - task: PublishTestResults@2
    inputs:
      testResultsFormat: 'CTest'
      testResultsFiles: '**/Test*.xml'
      searchFolder: '$(Agent.WorkFolder)/build'
    condition: succeededOrFailed()
<|MERGE_RESOLUTION|>--- conflicted
+++ resolved
@@ -3,12 +3,8 @@
     # find the commit hash on a quick non-forced update too
     fetchDepth: 10
   - script: |
-<<<<<<< HEAD
-      brew install cmake pkg-config boost eigen flann glew libusb qhull vtk glew qt5 libpcap libomp google-benchmark brewsci/science/openni
-=======
-      brew install cmake pkg-config boost eigen flann glew libusb qhull vtk glew qt5 libpcap libomp
+      brew install cmake pkg-config boost eigen flann glew libusb qhull vtk glew qt5 libpcap libomp google-benchmark
       brew install brewsci/science/openni
->>>>>>> de747576
       git clone https://github.com/abseil/googletest.git $GOOGLE_TEST_DIR # the official endpoint changed to abseil/googletest
       cd $GOOGLE_TEST_DIR && git checkout release-1.8.1
     displayName: 'Install Dependencies'
