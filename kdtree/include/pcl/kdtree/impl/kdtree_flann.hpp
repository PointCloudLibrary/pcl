--- conflicted
+++ resolved
@@ -281,13 +281,8 @@
   //     => index is complete
   // But we can not guarantee that => identity_mapping_ = false
   identity_mapping_ = false;
-<<<<<<< HEAD
-  
+
   for (const auto &index : indices)
-=======
-
-  for (const int &index : indices)
->>>>>>> a3204d7b
   {
     // Check if the point is invalid
     if (!point_representation_->isValid (cloud[index]))
