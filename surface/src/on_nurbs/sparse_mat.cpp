--- conflicted
+++ resolved
@@ -36,11 +36,7 @@
  */
 
 #include <pcl/surface/on_nurbs/sparse_mat.h>
-<<<<<<< HEAD
-#include <cstdio>
-=======
 #include <cstdio> // for printf
->>>>>>> b9808220
 
 using namespace pcl;
 using namespace on_nurbs;
