set(SUBSYS_NAME surface)
set(SUBSYS_DESC "Point cloud surface library")
set(SUBSYS_DEPS common search kdtree octree)

set(build TRUE)
PCL_SUBSYS_OPTION(build "${SUBSYS_NAME}" "${SUBSYS_DESC}" ON)
PCL_SUBSYS_DEPEND(build "${SUBSYS_NAME}" DEPS ${SUBSYS_DEPS} OPT_DEPS qhull)

PCL_ADD_DOC("${SUBSYS_NAME}")

<<<<<<< HEAD
if(build)
    if(QHULL_FOUND)
        set(HULL_INCLUDES
            "include/pcl/${SUBSYS_NAME}/concave_hull.h"
            "include/pcl/${SUBSYS_NAME}/convex_hull.h"
            "include/pcl/${SUBSYS_NAME}/qhull.h"
            )
        set(HULL_IMPLS
            "include/pcl/${SUBSYS_NAME}/impl/concave_hull.hpp"
            "include/pcl/${SUBSYS_NAME}/impl/convex_hull.hpp"
            )
        set(HULL_SOURCES
            src/concave_hull.cpp
            src/convex_hull.cpp
            )
    endif(QHULL_FOUND)
    
    if (VTK_FOUND AND NOT ANDROID)
        set(VTK_USE_FILE "${VTK_USE_FILE}" CACHE INTERNAL "VTK_USE_FILE")
        include("${VTK_USE_FILE}")
        
        set(VTK_SMOOTHING_INCLUDES 
            "include/pcl/${SUBSYS_NAME}/vtk_smoothing/vtk.h"
            "include/pcl/${SUBSYS_NAME}/vtk_smoothing/vtk_utils.h"
            "include/pcl/${SUBSYS_NAME}/vtk_smoothing/vtk_mesh_subdivision.h"
            "include/pcl/${SUBSYS_NAME}/vtk_smoothing/vtk_mesh_quadric_decimation.h"
            "include/pcl/${SUBSYS_NAME}/vtk_smoothing/vtk_mesh_smoothing_laplacian.h"
            "include/pcl/${SUBSYS_NAME}/vtk_smoothing/vtk_mesh_smoothing_windowed_sinc.h")

        set(VTK_SMOOTHING_SOURCE 
            src/vtk_smoothing/vtk_utils.cpp
            src/vtk_smoothing/vtk_mesh_subdivision.cpp
            src/vtk_smoothing/vtk_mesh_quadric_decimation.cpp
            src/vtk_smoothing/vtk_mesh_smoothing_laplacian.cpp
            src/vtk_smoothing/vtk_mesh_smoothing_windowed_sinc.cpp)
        
        if("${VTK_MAJOR_VERSION}.${VTK_MINOR_VERSION}" VERSION_LESS "6.0")
            set(VTK_SMOOTHING_TARGET_LINK_LIBRARIES vtkCommon vtkWidgets vtkGraphics)
        else("${VTK_MAJOR_VERSION}.${VTK_MINOR_VERSION}" VERSION_LESS "6.0")
            set(VTK_SMOOTHING_TARGET_LINK_LIBRARIES vtkCommonCore vtkCommonDataModel vtkCommonExecutionModel vtkFiltersModeling)
        endif("${VTK_MAJOR_VERSION}.${VTK_MINOR_VERSION}" VERSION_LESS "6.0")
    endif()
    
    SET(BUILD_surface_on_nurbs 0 CACHE BOOL "Fitting NURBS to point-clouds using openNURBS" )
    IF(BUILD_surface_on_nurbs)
        include(src/3rdparty/opennurbs/openNURBS.cmake)
        include(src/on_nurbs/on_nurbs.cmake) 
    ENDIF(BUILD_surface_on_nurbs)

    set(POISSON_INCLUDES
        "include/pcl/${SUBSYS_NAME}/3rdparty/poisson4/allocator.h"
        "include/pcl/${SUBSYS_NAME}/3rdparty/poisson4/binary_node.h"
        "include/pcl/${SUBSYS_NAME}/3rdparty/poisson4/bspline_data.h"
        "include/pcl/${SUBSYS_NAME}/3rdparty/poisson4/factor.h"
        "include/pcl/${SUBSYS_NAME}/3rdparty/poisson4/function_data.h"
        "include/pcl/${SUBSYS_NAME}/3rdparty/poisson4/geometry.h"
        "include/pcl/${SUBSYS_NAME}/3rdparty/poisson4/hash.h"
        "include/pcl/${SUBSYS_NAME}/3rdparty/poisson4/marching_cubes_poisson.h"
        "include/pcl/${SUBSYS_NAME}/3rdparty/poisson4/mat.h"
        "include/pcl/${SUBSYS_NAME}/3rdparty/poisson4/multi_grid_octree_data.h"
        "include/pcl/${SUBSYS_NAME}/3rdparty/poisson4/octree_poisson.h"
        "include/pcl/${SUBSYS_NAME}/3rdparty/poisson4/polynomial.h"
        "include/pcl/${SUBSYS_NAME}/3rdparty/poisson4/ppolynomial.h"
        "include/pcl/${SUBSYS_NAME}/3rdparty/poisson4/sparse_matrix.h"
        "include/pcl/${SUBSYS_NAME}/3rdparty/poisson4/vector.h"
        "include/pcl/${SUBSYS_NAME}/3rdparty/poisson4/bspline_data.hpp"
        "include/pcl/${SUBSYS_NAME}/3rdparty/poisson4/function_data.hpp"
        "include/pcl/${SUBSYS_NAME}/3rdparty/poisson4/geometry.hpp"
        "include/pcl/${SUBSYS_NAME}/3rdparty/poisson4/mat.hpp"
        "include/pcl/${SUBSYS_NAME}/3rdparty/poisson4/multi_grid_octree_data.hpp"
        "include/pcl/${SUBSYS_NAME}/3rdparty/poisson4/octree_poisson.hpp"
        "include/pcl/${SUBSYS_NAME}/3rdparty/poisson4/polynomial.hpp"
        "include/pcl/${SUBSYS_NAME}/3rdparty/poisson4/ppolynomial.hpp"
        "include/pcl/${SUBSYS_NAME}/3rdparty/poisson4/sparse_matrix.hpp"
        "include/pcl/${SUBSYS_NAME}/3rdparty/poisson4/vector.hpp"
        )
    set(POISSON_SOURCES
        src/3rdparty/poisson4/factor.cpp
        src/3rdparty/poisson4/geometry.cpp
        src/3rdparty/poisson4/marching_cubes_poisson.cpp
        )
   
    set(srcs 
        src/processing.cpp 
        src/ear_clipping.cpp
        src/gp3.cpp
        src/grid_projection.cpp
        src/marching_cubes.cpp
        src/marching_cubes_hoppe.cpp
        src/marching_cubes_rbf.cpp
        src/ball_pivoting.cpp
        src/bilateral_upsampling.cpp
        src/mls.cpp
        src/organized_fast_mesh.cpp
        src/simplification_remove_unused_vertices.cpp
        src/surfel_smoothing.cpp
        src/texture_mapping.cpp
        ${VTK_SMOOTHING_SOURCE}
        src/poisson.cpp
        ${HULL_SOURCES}
        ${POISSON_SOURCES}
        ${OPENNURBS_SOURCES}
        ${ON_NURBS_SOURCES}
        )

    set(incs 
        "include/pcl/${SUBSYS_NAME}/boost.h"
        "include/pcl/${SUBSYS_NAME}/eigen.h"
        "include/pcl/${SUBSYS_NAME}/ear_clipping.h"
        "include/pcl/${SUBSYS_NAME}/gp3.h"
        "include/pcl/${SUBSYS_NAME}/grid_projection.h"
        "include/pcl/${SUBSYS_NAME}/marching_cubes.h"
        "include/pcl/${SUBSYS_NAME}/marching_cubes_hoppe.h"
        "include/pcl/${SUBSYS_NAME}/marching_cubes_rbf.h"
        "include/pcl/${SUBSYS_NAME}/ball_pivoting.h"
        "include/pcl/${SUBSYS_NAME}/ball_pivoting_front.h"
        "include/pcl/${SUBSYS_NAME}/bilateral_upsampling.h"
        "include/pcl/${SUBSYS_NAME}/mls.h"
        "include/pcl/${SUBSYS_NAME}/organized_fast_mesh.h"
        "include/pcl/${SUBSYS_NAME}/reconstruction.h"
        "include/pcl/${SUBSYS_NAME}/processing.h"
        "include/pcl/${SUBSYS_NAME}/simplification_remove_unused_vertices.h"
        "include/pcl/${SUBSYS_NAME}/surfel_smoothing.h"
        "include/pcl/${SUBSYS_NAME}/texture_mapping.h"
        "include/pcl/${SUBSYS_NAME}/poisson.h"
        ${HULL_INCLUDES}
      #  ${VTK_SMOOTHING_INCLUDES}
      #  ${POISSON_INCLUDES}
      #  ${OPENNURBS_INCLUDES}
      #  ${ON_NURBS_INCLUDES}
        )

    set(impl_incs 
        "include/pcl/${SUBSYS_NAME}/impl/gp3.hpp"
        "include/pcl/${SUBSYS_NAME}/impl/grid_projection.hpp"
        "include/pcl/${SUBSYS_NAME}/impl/marching_cubes.hpp"
        "include/pcl/${SUBSYS_NAME}/impl/marching_cubes_hoppe.hpp"
        "include/pcl/${SUBSYS_NAME}/impl/marching_cubes_rbf.hpp"
        "include/pcl/${SUBSYS_NAME}/impl/ball_pivoting.hpp"
        "include/pcl/${SUBSYS_NAME}/impl/bilateral_upsampling.hpp"
        "include/pcl/${SUBSYS_NAME}/impl/mls.hpp"
        "include/pcl/${SUBSYS_NAME}/impl/organized_fast_mesh.hpp"
        "include/pcl/${SUBSYS_NAME}/impl/reconstruction.hpp"
        "include/pcl/${SUBSYS_NAME}/impl/processing.hpp"
        "include/pcl/${SUBSYS_NAME}/impl/surfel_smoothing.hpp"
        "include/pcl/${SUBSYS_NAME}/impl/texture_mapping.hpp"
        "include/pcl/${SUBSYS_NAME}/impl/poisson.hpp"
        ${HULL_IMPLS}
        )

    set(LIB_NAME "pcl_${SUBSYS_NAME}")
    include_directories("${CMAKE_CURRENT_SOURCE_DIR}/include" ${VTK_INCLUDE_DIRS} "${CMAKE_CURRENT_SOURCE_DIR}")
    link_directories(${VTK_LIBRARY_DIRS})
    PCL_ADD_LIBRARY("${LIB_NAME}" "${SUBSYS_NAME}" ${srcs} ${incs} ${impl_incs} ${VTK_SMOOTHING_INCLUDES} ${POISSON_INCLUDES} ${OPENNURBS_INCLUDES} ${ON_NURBS_INCLUDES})
    target_link_libraries("${LIB_NAME}" pcl_common pcl_search pcl_kdtree pcl_octree ${VTK_LIBRARIES} ${ON_NURBS_LIBRARIES})
    if(QHULL_FOUND)
      target_link_libraries("${LIB_NAME}" ${QHULL_LIBRARIES})
    endif(QHULL_FOUND)
    PCL_MAKE_PKGCONFIG("${LIB_NAME}" "${SUBSYS_NAME}" "${SUBSYS_DESC}" "${SUBSYS_DEPS}" "" "" "" "")

    # Install include files
    PCL_ADD_INCLUDES("${SUBSYS_NAME}" "${SUBSYS_NAME}" ${incs})
    PCL_ADD_INCLUDES("${SUBSYS_NAME}" "${SUBSYS_NAME}/3rdparty/poisson4" ${POISSON_INCLUDES})
    PCL_ADD_INCLUDES("${SUBSYS_NAME}" "${SUBSYS_NAME}/impl" ${impl_incs})

    if(BUILD_surface_on_nurbs)
      add_definitions(-DUNICODE -D_UNICODE)
      PCL_ADD_INCLUDES("${SUBSYS_NAME}" "${SUBSYS_NAME}/3rdparty/opennurbs" ${OPENNURBS_INCLUDES})
      PCL_ADD_INCLUDES("${SUBSYS_NAME}" "${SUBSYS_NAME}/on_nurbs" ${ON_NURBS_INCLUDES})
    endif(BUILD_surface_on_nurbs)

    if (VTK_FOUND AND NOT ANDROID)
      PCL_ADD_INCLUDES("${SUBSYS_NAME}" "${SUBSYS_NAME}/vtk_smoothing" ${VTK_SMOOTHING_INCLUDES})
    endif (VTK_FOUND AND NOT ANDROID)
    if(WIN32)
      target_link_libraries("${LIB_NAME}" Rpcrt4.lib)
    endif(WIN32)
endif(build)
=======
if(NOT build)
  return()
endif()

if(QHULL_FOUND)
  set(HULL_INCLUDES
    "include/pcl/${SUBSYS_NAME}/concave_hull.h"
    "include/pcl/${SUBSYS_NAME}/convex_hull.h"
    "include/pcl/${SUBSYS_NAME}/qhull.h"
  )
  set(HULL_IMPLS
    "include/pcl/${SUBSYS_NAME}/impl/concave_hull.hpp"
    "include/pcl/${SUBSYS_NAME}/impl/convex_hull.hpp"
  )
  set(HULL_SOURCES
    src/concave_hull.cpp
    src/convex_hull.cpp
  )
endif()

if(VTK_FOUND AND NOT ANDROID)
  set(VTK_USE_FILE "${VTK_USE_FILE}" CACHE INTERNAL "VTK_USE_FILE")
  include("${VTK_USE_FILE}")

  set(VTK_SMOOTHING_INCLUDES
    "include/pcl/${SUBSYS_NAME}/vtk_smoothing/vtk.h"
    "include/pcl/${SUBSYS_NAME}/vtk_smoothing/vtk_utils.h"
    "include/pcl/${SUBSYS_NAME}/vtk_smoothing/vtk_mesh_subdivision.h"
    "include/pcl/${SUBSYS_NAME}/vtk_smoothing/vtk_mesh_quadric_decimation.h"
    "include/pcl/${SUBSYS_NAME}/vtk_smoothing/vtk_mesh_smoothing_laplacian.h"
    "include/pcl/${SUBSYS_NAME}/vtk_smoothing/vtk_mesh_smoothing_windowed_sinc.h"
  )

  set(VTK_SMOOTHING_SOURCE
    src/vtk_smoothing/vtk_utils.cpp
    src/vtk_smoothing/vtk_mesh_subdivision.cpp
    src/vtk_smoothing/vtk_mesh_quadric_decimation.cpp
    src/vtk_smoothing/vtk_mesh_smoothing_laplacian.cpp
    src/vtk_smoothing/vtk_mesh_smoothing_windowed_sinc.cpp
  )

  set(VTK_SMOOTHING_TARGET_LINK_LIBRARIES vtkCommonCore vtkCommonDataModel vtkCommonExecutionModel vtkFiltersModeling)
endif()

set(BUILD_surface_on_nurbs 0 CACHE BOOL "Fitting NURBS to point-clouds using openNURBS")
if(BUILD_surface_on_nurbs)
  include(src/3rdparty/opennurbs/openNURBS.cmake)
  include(src/on_nurbs/on_nurbs.cmake)
endif()

set(POISSON_INCLUDES
  "include/pcl/${SUBSYS_NAME}/3rdparty/poisson4/allocator.h"
  "include/pcl/${SUBSYS_NAME}/3rdparty/poisson4/binary_node.h"
  "include/pcl/${SUBSYS_NAME}/3rdparty/poisson4/bspline_data.h"
  "include/pcl/${SUBSYS_NAME}/3rdparty/poisson4/factor.h"
  "include/pcl/${SUBSYS_NAME}/3rdparty/poisson4/function_data.h"
  "include/pcl/${SUBSYS_NAME}/3rdparty/poisson4/geometry.h"
  "include/pcl/${SUBSYS_NAME}/3rdparty/poisson4/marching_cubes_poisson.h"
  "include/pcl/${SUBSYS_NAME}/3rdparty/poisson4/mat.h"
  "include/pcl/${SUBSYS_NAME}/3rdparty/poisson4/multi_grid_octree_data.h"
  "include/pcl/${SUBSYS_NAME}/3rdparty/poisson4/octree_poisson.h"
  "include/pcl/${SUBSYS_NAME}/3rdparty/poisson4/polynomial.h"
  "include/pcl/${SUBSYS_NAME}/3rdparty/poisson4/ppolynomial.h"
  "include/pcl/${SUBSYS_NAME}/3rdparty/poisson4/sparse_matrix.h"
  "include/pcl/${SUBSYS_NAME}/3rdparty/poisson4/vector.h"
  "include/pcl/${SUBSYS_NAME}/3rdparty/poisson4/bspline_data.hpp"
  "include/pcl/${SUBSYS_NAME}/3rdparty/poisson4/function_data.hpp"
  "include/pcl/${SUBSYS_NAME}/3rdparty/poisson4/geometry.hpp"
  "include/pcl/${SUBSYS_NAME}/3rdparty/poisson4/mat.hpp"
  "include/pcl/${SUBSYS_NAME}/3rdparty/poisson4/multi_grid_octree_data.hpp"
  "include/pcl/${SUBSYS_NAME}/3rdparty/poisson4/octree_poisson.hpp"
  "include/pcl/${SUBSYS_NAME}/3rdparty/poisson4/polynomial.hpp"
  "include/pcl/${SUBSYS_NAME}/3rdparty/poisson4/ppolynomial.hpp"
  "include/pcl/${SUBSYS_NAME}/3rdparty/poisson4/sparse_matrix.hpp"
  "include/pcl/${SUBSYS_NAME}/3rdparty/poisson4/vector.hpp"
)

set(POISSON_SOURCES
  src/3rdparty/poisson4/factor.cpp
  src/3rdparty/poisson4/geometry.cpp
  src/3rdparty/poisson4/marching_cubes_poisson.cpp
)

set(srcs
  src/processing.cpp
  src/ear_clipping.cpp
  src/gp3.cpp
  src/grid_projection.cpp
  src/marching_cubes.cpp
  src/marching_cubes_hoppe.cpp
  src/marching_cubes_rbf.cpp
  src/bilateral_upsampling.cpp
  src/mls.cpp
  src/organized_fast_mesh.cpp
  src/simplification_remove_unused_vertices.cpp
  src/surfel_smoothing.cpp
  src/texture_mapping.cpp
  ${VTK_SMOOTHING_SOURCE}
  src/poisson.cpp
  ${HULL_SOURCES}
  ${POISSON_SOURCES}
  ${OPENNURBS_SOURCES}
  ${ON_NURBS_SOURCES}
)

set(incs
  "include/pcl/${SUBSYS_NAME}/boost.h"
  "include/pcl/${SUBSYS_NAME}/eigen.h"
  "include/pcl/${SUBSYS_NAME}/ear_clipping.h"
  "include/pcl/${SUBSYS_NAME}/gp3.h"
  "include/pcl/${SUBSYS_NAME}/grid_projection.h"
  "include/pcl/${SUBSYS_NAME}/marching_cubes.h"
  "include/pcl/${SUBSYS_NAME}/marching_cubes_hoppe.h"
  "include/pcl/${SUBSYS_NAME}/marching_cubes_rbf.h"
  "include/pcl/${SUBSYS_NAME}/bilateral_upsampling.h"
  "include/pcl/${SUBSYS_NAME}/mls.h"
  "include/pcl/${SUBSYS_NAME}/organized_fast_mesh.h"
  "include/pcl/${SUBSYS_NAME}/reconstruction.h"
  "include/pcl/${SUBSYS_NAME}/processing.h"
  "include/pcl/${SUBSYS_NAME}/simplification_remove_unused_vertices.h"
  "include/pcl/${SUBSYS_NAME}/surfel_smoothing.h"
  "include/pcl/${SUBSYS_NAME}/texture_mapping.h"
  "include/pcl/${SUBSYS_NAME}/poisson.h"
  ${HULL_INCLUDES}
)

set(impl_incs
  "include/pcl/${SUBSYS_NAME}/impl/gp3.hpp"
  "include/pcl/${SUBSYS_NAME}/impl/grid_projection.hpp"
  "include/pcl/${SUBSYS_NAME}/impl/marching_cubes.hpp"
  "include/pcl/${SUBSYS_NAME}/impl/marching_cubes_hoppe.hpp"
  "include/pcl/${SUBSYS_NAME}/impl/marching_cubes_rbf.hpp"
  "include/pcl/${SUBSYS_NAME}/impl/bilateral_upsampling.hpp"
  "include/pcl/${SUBSYS_NAME}/impl/mls.hpp"
  "include/pcl/${SUBSYS_NAME}/impl/organized_fast_mesh.hpp"
  "include/pcl/${SUBSYS_NAME}/impl/reconstruction.hpp"
  "include/pcl/${SUBSYS_NAME}/impl/processing.hpp"
  "include/pcl/${SUBSYS_NAME}/impl/surfel_smoothing.hpp"
  "include/pcl/${SUBSYS_NAME}/impl/texture_mapping.hpp"
  "include/pcl/${SUBSYS_NAME}/impl/poisson.hpp"
  ${HULL_IMPLS}
)

set(LIB_NAME "pcl_${SUBSYS_NAME}")
include_directories(
  "${CMAKE_CURRENT_SOURCE_DIR}/include"
  "${CMAKE_CURRENT_SOURCE_DIR}"
)
include_directories(SYSTEM
  ${VTK_INCLUDE_DIRS}
)
link_directories(${VTK_LIBRARY_DIRS})
PCL_ADD_LIBRARY("${LIB_NAME}" "${SUBSYS_NAME}" ${srcs} ${incs} ${impl_incs} ${VTK_SMOOTHING_INCLUDES} ${POISSON_INCLUDES} ${OPENNURBS_INCLUDES} ${ON_NURBS_INCLUDES})
target_link_libraries("${LIB_NAME}" pcl_common pcl_search pcl_kdtree pcl_octree ${VTK_LIBRARIES} ${ON_NURBS_LIBRARIES})
if(QHULL_FOUND)
  target_link_libraries("${LIB_NAME}" ${QHULL_LIBRARIES})
endif()
PCL_MAKE_PKGCONFIG("${LIB_NAME}" "${SUBSYS_NAME}" "${SUBSYS_DESC}" "${SUBSYS_DEPS}" "" "" "" "")

# Install include files
PCL_ADD_INCLUDES("${SUBSYS_NAME}" "${SUBSYS_NAME}" ${incs})
PCL_ADD_INCLUDES("${SUBSYS_NAME}" "${SUBSYS_NAME}/3rdparty/poisson4" ${POISSON_INCLUDES})
PCL_ADD_INCLUDES("${SUBSYS_NAME}" "${SUBSYS_NAME}/impl" ${impl_incs})

if(BUILD_surface_on_nurbs)
  add_definitions(-DUNICODE -D_UNICODE)
  PCL_ADD_INCLUDES("${SUBSYS_NAME}" "${SUBSYS_NAME}/3rdparty/opennurbs" ${OPENNURBS_INCLUDES})
  PCL_ADD_INCLUDES("${SUBSYS_NAME}" "${SUBSYS_NAME}/on_nurbs" ${ON_NURBS_INCLUDES})
endif()

if(VTK_FOUND AND NOT ANDROID)
  PCL_ADD_INCLUDES("${SUBSYS_NAME}" "${SUBSYS_NAME}/vtk_smoothing" ${VTK_SMOOTHING_INCLUDES})
endif()
if(WIN32)
  target_link_libraries("${LIB_NAME}" Rpcrt4.lib)
endif()
>>>>>>> 9b5e450b
<|MERGE_RESOLUTION|>--- conflicted
+++ resolved
@@ -8,186 +8,6 @@
 
 PCL_ADD_DOC("${SUBSYS_NAME}")
 
-<<<<<<< HEAD
-if(build)
-    if(QHULL_FOUND)
-        set(HULL_INCLUDES
-            "include/pcl/${SUBSYS_NAME}/concave_hull.h"
-            "include/pcl/${SUBSYS_NAME}/convex_hull.h"
-            "include/pcl/${SUBSYS_NAME}/qhull.h"
-            )
-        set(HULL_IMPLS
-            "include/pcl/${SUBSYS_NAME}/impl/concave_hull.hpp"
-            "include/pcl/${SUBSYS_NAME}/impl/convex_hull.hpp"
-            )
-        set(HULL_SOURCES
-            src/concave_hull.cpp
-            src/convex_hull.cpp
-            )
-    endif(QHULL_FOUND)
-    
-    if (VTK_FOUND AND NOT ANDROID)
-        set(VTK_USE_FILE "${VTK_USE_FILE}" CACHE INTERNAL "VTK_USE_FILE")
-        include("${VTK_USE_FILE}")
-        
-        set(VTK_SMOOTHING_INCLUDES 
-            "include/pcl/${SUBSYS_NAME}/vtk_smoothing/vtk.h"
-            "include/pcl/${SUBSYS_NAME}/vtk_smoothing/vtk_utils.h"
-            "include/pcl/${SUBSYS_NAME}/vtk_smoothing/vtk_mesh_subdivision.h"
-            "include/pcl/${SUBSYS_NAME}/vtk_smoothing/vtk_mesh_quadric_decimation.h"
-            "include/pcl/${SUBSYS_NAME}/vtk_smoothing/vtk_mesh_smoothing_laplacian.h"
-            "include/pcl/${SUBSYS_NAME}/vtk_smoothing/vtk_mesh_smoothing_windowed_sinc.h")
-
-        set(VTK_SMOOTHING_SOURCE 
-            src/vtk_smoothing/vtk_utils.cpp
-            src/vtk_smoothing/vtk_mesh_subdivision.cpp
-            src/vtk_smoothing/vtk_mesh_quadric_decimation.cpp
-            src/vtk_smoothing/vtk_mesh_smoothing_laplacian.cpp
-            src/vtk_smoothing/vtk_mesh_smoothing_windowed_sinc.cpp)
-        
-        if("${VTK_MAJOR_VERSION}.${VTK_MINOR_VERSION}" VERSION_LESS "6.0")
-            set(VTK_SMOOTHING_TARGET_LINK_LIBRARIES vtkCommon vtkWidgets vtkGraphics)
-        else("${VTK_MAJOR_VERSION}.${VTK_MINOR_VERSION}" VERSION_LESS "6.0")
-            set(VTK_SMOOTHING_TARGET_LINK_LIBRARIES vtkCommonCore vtkCommonDataModel vtkCommonExecutionModel vtkFiltersModeling)
-        endif("${VTK_MAJOR_VERSION}.${VTK_MINOR_VERSION}" VERSION_LESS "6.0")
-    endif()
-    
-    SET(BUILD_surface_on_nurbs 0 CACHE BOOL "Fitting NURBS to point-clouds using openNURBS" )
-    IF(BUILD_surface_on_nurbs)
-        include(src/3rdparty/opennurbs/openNURBS.cmake)
-        include(src/on_nurbs/on_nurbs.cmake) 
-    ENDIF(BUILD_surface_on_nurbs)
-
-    set(POISSON_INCLUDES
-        "include/pcl/${SUBSYS_NAME}/3rdparty/poisson4/allocator.h"
-        "include/pcl/${SUBSYS_NAME}/3rdparty/poisson4/binary_node.h"
-        "include/pcl/${SUBSYS_NAME}/3rdparty/poisson4/bspline_data.h"
-        "include/pcl/${SUBSYS_NAME}/3rdparty/poisson4/factor.h"
-        "include/pcl/${SUBSYS_NAME}/3rdparty/poisson4/function_data.h"
-        "include/pcl/${SUBSYS_NAME}/3rdparty/poisson4/geometry.h"
-        "include/pcl/${SUBSYS_NAME}/3rdparty/poisson4/hash.h"
-        "include/pcl/${SUBSYS_NAME}/3rdparty/poisson4/marching_cubes_poisson.h"
-        "include/pcl/${SUBSYS_NAME}/3rdparty/poisson4/mat.h"
-        "include/pcl/${SUBSYS_NAME}/3rdparty/poisson4/multi_grid_octree_data.h"
-        "include/pcl/${SUBSYS_NAME}/3rdparty/poisson4/octree_poisson.h"
-        "include/pcl/${SUBSYS_NAME}/3rdparty/poisson4/polynomial.h"
-        "include/pcl/${SUBSYS_NAME}/3rdparty/poisson4/ppolynomial.h"
-        "include/pcl/${SUBSYS_NAME}/3rdparty/poisson4/sparse_matrix.h"
-        "include/pcl/${SUBSYS_NAME}/3rdparty/poisson4/vector.h"
-        "include/pcl/${SUBSYS_NAME}/3rdparty/poisson4/bspline_data.hpp"
-        "include/pcl/${SUBSYS_NAME}/3rdparty/poisson4/function_data.hpp"
-        "include/pcl/${SUBSYS_NAME}/3rdparty/poisson4/geometry.hpp"
-        "include/pcl/${SUBSYS_NAME}/3rdparty/poisson4/mat.hpp"
-        "include/pcl/${SUBSYS_NAME}/3rdparty/poisson4/multi_grid_octree_data.hpp"
-        "include/pcl/${SUBSYS_NAME}/3rdparty/poisson4/octree_poisson.hpp"
-        "include/pcl/${SUBSYS_NAME}/3rdparty/poisson4/polynomial.hpp"
-        "include/pcl/${SUBSYS_NAME}/3rdparty/poisson4/ppolynomial.hpp"
-        "include/pcl/${SUBSYS_NAME}/3rdparty/poisson4/sparse_matrix.hpp"
-        "include/pcl/${SUBSYS_NAME}/3rdparty/poisson4/vector.hpp"
-        )
-    set(POISSON_SOURCES
-        src/3rdparty/poisson4/factor.cpp
-        src/3rdparty/poisson4/geometry.cpp
-        src/3rdparty/poisson4/marching_cubes_poisson.cpp
-        )
-   
-    set(srcs 
-        src/processing.cpp 
-        src/ear_clipping.cpp
-        src/gp3.cpp
-        src/grid_projection.cpp
-        src/marching_cubes.cpp
-        src/marching_cubes_hoppe.cpp
-        src/marching_cubes_rbf.cpp
-        src/ball_pivoting.cpp
-        src/bilateral_upsampling.cpp
-        src/mls.cpp
-        src/organized_fast_mesh.cpp
-        src/simplification_remove_unused_vertices.cpp
-        src/surfel_smoothing.cpp
-        src/texture_mapping.cpp
-        ${VTK_SMOOTHING_SOURCE}
-        src/poisson.cpp
-        ${HULL_SOURCES}
-        ${POISSON_SOURCES}
-        ${OPENNURBS_SOURCES}
-        ${ON_NURBS_SOURCES}
-        )
-
-    set(incs 
-        "include/pcl/${SUBSYS_NAME}/boost.h"
-        "include/pcl/${SUBSYS_NAME}/eigen.h"
-        "include/pcl/${SUBSYS_NAME}/ear_clipping.h"
-        "include/pcl/${SUBSYS_NAME}/gp3.h"
-        "include/pcl/${SUBSYS_NAME}/grid_projection.h"
-        "include/pcl/${SUBSYS_NAME}/marching_cubes.h"
-        "include/pcl/${SUBSYS_NAME}/marching_cubes_hoppe.h"
-        "include/pcl/${SUBSYS_NAME}/marching_cubes_rbf.h"
-        "include/pcl/${SUBSYS_NAME}/ball_pivoting.h"
-        "include/pcl/${SUBSYS_NAME}/ball_pivoting_front.h"
-        "include/pcl/${SUBSYS_NAME}/bilateral_upsampling.h"
-        "include/pcl/${SUBSYS_NAME}/mls.h"
-        "include/pcl/${SUBSYS_NAME}/organized_fast_mesh.h"
-        "include/pcl/${SUBSYS_NAME}/reconstruction.h"
-        "include/pcl/${SUBSYS_NAME}/processing.h"
-        "include/pcl/${SUBSYS_NAME}/simplification_remove_unused_vertices.h"
-        "include/pcl/${SUBSYS_NAME}/surfel_smoothing.h"
-        "include/pcl/${SUBSYS_NAME}/texture_mapping.h"
-        "include/pcl/${SUBSYS_NAME}/poisson.h"
-        ${HULL_INCLUDES}
-      #  ${VTK_SMOOTHING_INCLUDES}
-      #  ${POISSON_INCLUDES}
-      #  ${OPENNURBS_INCLUDES}
-      #  ${ON_NURBS_INCLUDES}
-        )
-
-    set(impl_incs 
-        "include/pcl/${SUBSYS_NAME}/impl/gp3.hpp"
-        "include/pcl/${SUBSYS_NAME}/impl/grid_projection.hpp"
-        "include/pcl/${SUBSYS_NAME}/impl/marching_cubes.hpp"
-        "include/pcl/${SUBSYS_NAME}/impl/marching_cubes_hoppe.hpp"
-        "include/pcl/${SUBSYS_NAME}/impl/marching_cubes_rbf.hpp"
-        "include/pcl/${SUBSYS_NAME}/impl/ball_pivoting.hpp"
-        "include/pcl/${SUBSYS_NAME}/impl/bilateral_upsampling.hpp"
-        "include/pcl/${SUBSYS_NAME}/impl/mls.hpp"
-        "include/pcl/${SUBSYS_NAME}/impl/organized_fast_mesh.hpp"
-        "include/pcl/${SUBSYS_NAME}/impl/reconstruction.hpp"
-        "include/pcl/${SUBSYS_NAME}/impl/processing.hpp"
-        "include/pcl/${SUBSYS_NAME}/impl/surfel_smoothing.hpp"
-        "include/pcl/${SUBSYS_NAME}/impl/texture_mapping.hpp"
-        "include/pcl/${SUBSYS_NAME}/impl/poisson.hpp"
-        ${HULL_IMPLS}
-        )
-
-    set(LIB_NAME "pcl_${SUBSYS_NAME}")
-    include_directories("${CMAKE_CURRENT_SOURCE_DIR}/include" ${VTK_INCLUDE_DIRS} "${CMAKE_CURRENT_SOURCE_DIR}")
-    link_directories(${VTK_LIBRARY_DIRS})
-    PCL_ADD_LIBRARY("${LIB_NAME}" "${SUBSYS_NAME}" ${srcs} ${incs} ${impl_incs} ${VTK_SMOOTHING_INCLUDES} ${POISSON_INCLUDES} ${OPENNURBS_INCLUDES} ${ON_NURBS_INCLUDES})
-    target_link_libraries("${LIB_NAME}" pcl_common pcl_search pcl_kdtree pcl_octree ${VTK_LIBRARIES} ${ON_NURBS_LIBRARIES})
-    if(QHULL_FOUND)
-      target_link_libraries("${LIB_NAME}" ${QHULL_LIBRARIES})
-    endif(QHULL_FOUND)
-    PCL_MAKE_PKGCONFIG("${LIB_NAME}" "${SUBSYS_NAME}" "${SUBSYS_DESC}" "${SUBSYS_DEPS}" "" "" "" "")
-
-    # Install include files
-    PCL_ADD_INCLUDES("${SUBSYS_NAME}" "${SUBSYS_NAME}" ${incs})
-    PCL_ADD_INCLUDES("${SUBSYS_NAME}" "${SUBSYS_NAME}/3rdparty/poisson4" ${POISSON_INCLUDES})
-    PCL_ADD_INCLUDES("${SUBSYS_NAME}" "${SUBSYS_NAME}/impl" ${impl_incs})
-
-    if(BUILD_surface_on_nurbs)
-      add_definitions(-DUNICODE -D_UNICODE)
-      PCL_ADD_INCLUDES("${SUBSYS_NAME}" "${SUBSYS_NAME}/3rdparty/opennurbs" ${OPENNURBS_INCLUDES})
-      PCL_ADD_INCLUDES("${SUBSYS_NAME}" "${SUBSYS_NAME}/on_nurbs" ${ON_NURBS_INCLUDES})
-    endif(BUILD_surface_on_nurbs)
-
-    if (VTK_FOUND AND NOT ANDROID)
-      PCL_ADD_INCLUDES("${SUBSYS_NAME}" "${SUBSYS_NAME}/vtk_smoothing" ${VTK_SMOOTHING_INCLUDES})
-    endif (VTK_FOUND AND NOT ANDROID)
-    if(WIN32)
-      target_link_libraries("${LIB_NAME}" Rpcrt4.lib)
-    endif(WIN32)
-endif(build)
-=======
 if(NOT build)
   return()
 endif()
@@ -279,6 +99,7 @@
   src/marching_cubes.cpp
   src/marching_cubes_hoppe.cpp
   src/marching_cubes_rbf.cpp
+  src/ball_pivoting.cpp
   src/bilateral_upsampling.cpp
   src/mls.cpp
   src/organized_fast_mesh.cpp
@@ -302,6 +123,8 @@
   "include/pcl/${SUBSYS_NAME}/marching_cubes.h"
   "include/pcl/${SUBSYS_NAME}/marching_cubes_hoppe.h"
   "include/pcl/${SUBSYS_NAME}/marching_cubes_rbf.h"
+  "include/pcl/${SUBSYS_NAME}/ball_pivoting.h"
+  "include/pcl/${SUBSYS_NAME}/ball_pivoting_front.h"
   "include/pcl/${SUBSYS_NAME}/bilateral_upsampling.h"
   "include/pcl/${SUBSYS_NAME}/mls.h"
   "include/pcl/${SUBSYS_NAME}/organized_fast_mesh.h"
@@ -320,6 +143,7 @@
   "include/pcl/${SUBSYS_NAME}/impl/marching_cubes.hpp"
   "include/pcl/${SUBSYS_NAME}/impl/marching_cubes_hoppe.hpp"
   "include/pcl/${SUBSYS_NAME}/impl/marching_cubes_rbf.hpp"
+  "include/pcl/${SUBSYS_NAME}/impl/ball_pivoting.hpp"
   "include/pcl/${SUBSYS_NAME}/impl/bilateral_upsampling.hpp"
   "include/pcl/${SUBSYS_NAME}/impl/mls.hpp"
   "include/pcl/${SUBSYS_NAME}/impl/organized_fast_mesh.hpp"
@@ -364,4 +188,3 @@
 if(WIN32)
   target_link_libraries("${LIB_NAME}" Rpcrt4.lib)
 endif()
->>>>>>> 9b5e450b
