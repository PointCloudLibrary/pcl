/*
 * Software License Agreement (BSD License)
 *
 * Point Cloud Library (PCL) - www.pointclouds.org
 * Copyright (c) 2009-2011, Willow Garage, Inc.
 *
 * All rights reserved.
 *
 * Redistribution and use in source and binary forms, with or without
 * modification, are permitted provided that the following conditions
 * are met:
 *
 * * Redistributions of source code must retain the above copyright
 *   notice, this list of conditions and the following disclaimer.
 * * Redistributions in binary form must reproduce the above
 *   copyright notice, this list of conditions and the following
 *   disclaimer in the documentation and/or other materials provided
 *   with the distribution.
 * * Neither the name of Willow Garage, Inc. nor the names of its
 *   contributors may be used to endorse or promote products derived
 *   from this software without specific prior written permission.
 *
 * THIS SOFTWARE IS PROVIDED BY THE COPYRIGHT HOLDERS AND CONTRIBUTORS
 * "AS IS" AND ANY EXPRESS OR IMPLIED WARRANTIES, INCLUDING, BUT NOT
 * LIMITED TO, THE IMPLIED WARRANTIES OF MERCHANTABILITY AND FITNESS
 * FOR A PARTICULAR PURPOSE ARE DISCLAIMED. IN NO EVENT SHALL THE
 * COPYRIGHT OWNER OR CONTRIBUTORS BE LIABLE FOR ANY DIRECT, INDIRECT,
 * INCIDENTAL, SPECIAL, EXEMPLARY, OR CONSEQUENTIAL DAMAGES (INCLUDING,
 * BUT NOT LIMITED TO, PROCUREMENT OF SUBSTITUTE GOODS OR SERVICES;
 * LOSS OF USE, DATA, OR PROFITS; OR BUSINESS INTERRUPTION) HOWEVER
 * CAUSED AND ON ANY THEORY OF LIABILITY, WHETHER IN CONTRACT, STRICT
 * LIABILITY, OR TORT (INCLUDING NEGLIGENCE OR OTHERWISE) ARISING IN
 * ANY WAY OUT OF THE USE OF THIS SOFTWARE, EVEN IF ADVISED OF THE
 * POSSIBILITY OF SUCH DAMAGE.
 *
 * $Id$
 *
 */

#pragma once

#include <functional>
#include <map>
#include <random>
#include <Eigen/Core> // for Vector3i, Vector3d, ...

// PCL includes
#include <pcl/memory.h>
#include <pcl/pcl_base.h>
#include <pcl/pcl_macros.h>
#include <pcl/search/search.h> // for Search

#include <pcl/surface/processing.h>

namespace pcl
{

  /** \brief Data structure used to store the results of the MLS fitting */
  struct MLSResult
  {
    enum ProjectionMethod
    {
      NONE,      /**< \brief Project to the mls plane. */
      SIMPLE,    /**< \brief Project along the mls plane normal to the polynomial surface. */
      ORTHOGONAL /**< \brief Project to the closest point on the polynonomial surface. */
    };

    /** \brief Data structure used to store the MLS polynomial partial derivatives */
    struct PolynomialPartialDerivative
    {
      double z;    /**< \brief The z component of the polynomial evaluated at z(u, v). */
      double z_u;  /**< \brief The partial derivative dz/du. */
      double z_v;  /**< \brief The partial derivative dz/dv. */
      double z_uu; /**< \brief The partial derivative d^2z/du^2. */
      double z_vv; /**< \brief The partial derivative d^2z/dv^2. */
      double z_uv; /**< \brief The partial derivative d^2z/dudv. */
    };

    /** \brief Data structure used to store the MLS projection results */
    struct MLSProjectionResults
    {
      MLSProjectionResults () : u (0), v (0) {}

      double u;               /**< \brief The u-coordinate of the projected point in local MLS frame. */
      double v;               /**< \brief The v-coordinate of the projected point in local MLS frame. */
      Eigen::Vector3d point;  /**< \brief The projected point. */
      Eigen::Vector3d normal; /**< \brief The projected point's normal. */
      PCL_MAKE_ALIGNED_OPERATOR_NEW
    };

    inline
    MLSResult () : num_neighbors (0), curvature (0.0f), order (0), valid (false) {}

    inline
    MLSResult (const Eigen::Vector3d &a_query_point,
               const Eigen::Vector3d &a_mean,
               const Eigen::Vector3d &a_plane_normal,
               const Eigen::Vector3d &a_u,
               const Eigen::Vector3d &a_v,
               const Eigen::VectorXd &a_c_vec,
               const int a_num_neighbors,
               const float a_curvature,
               const int a_order);

    /** \brief Given a point calculate its 3D location in the MLS frame.
      * \param[in] pt The point
      * \param[out] u The u-coordinate of the point in local MLS frame.
      * \param[out] v The v-coordinate of the point in local MLS frame.
      * \param[out] w The w-coordinate of the point in local MLS frame.
      */
    inline void
    getMLSCoordinates (const Eigen::Vector3d &pt, double &u, double &v, double &w) const;

    /** \brief Given a point calculate its 2D location in the MLS frame.
      * \param[in] pt The point
      * \param[out] u The u-coordinate of the point in local MLS frame.
      * \param[out] v The v-coordinate of the point in local MLS frame.
      */
    inline void
    getMLSCoordinates (const Eigen::Vector3d &pt, double &u, double &v) const;

    /** \brief Calculate the polynomial
      * \param[in] u The u-coordinate of the point in local MLS frame.
      * \param[in] v The v-coordinate of the point in local MLS frame.
      * \return The polynomial value at the provided uv coordinates.
      */
    inline double
    getPolynomialValue (const double u, const double v) const;

    /** \brief Calculate the polynomial's first and second partial derivatives.
      * \param[in] u The u-coordinate of the point in local MLS frame.
      * \param[in] v The v-coordinate of the point in local MLS frame.
      * \return The polynomial partial derivatives at the provided uv coordinates.
      */
    inline PolynomialPartialDerivative
    getPolynomialPartialDerivative (const double u, const double v) const;

    /** \brief Calculate the principal curvatures using the polynomial surface.
      * \param[in] u The u-coordinate of the point in local MLS frame.
      * \param[in] v The v-coordinate of the point in local MLS frame.
<<<<<<< HEAD
      * \return The principal curvature [k1, k2] at the provided ub coordinates.
      * \note If an error occurs the MLS_MINIMUM_PRINCIPAL_CURVATURE is returned.
=======
      * \return The principle curvature [k1, k2] at the provided uv coordinates.
      * \note If an error occurs the MLS_MINIMUM_PRINCIPLE_CURVATURE is returned.
>>>>>>> 1a23d1ff
      */
    inline Eigen::Vector2f
    calculatePrincipalCurvatures (const double u, const double v) const;

    /** \brief Calculate the principal curvatures using the polynomial surface.
      * \param[in] u The u-coordinate of the point in local MLS frame.
      * \param[in] v The v-coordinate of the point in local MLS frame.
      * \return The principal curvature [k1, k2] at the provided ub coordinates.
      * \note If an error occurs the MLS_MINIMUM_PRINCIPAL_CURVATURE is returned.
      */
    PCL_DEPRECATED(1, 14, "use calculatePrincipalCurvatures() instead")
    inline Eigen::Vector2f
    calculatePrincipleCurvatures (const double u, const double v) const;

    /** \brief Project a point orthogonal to the polynomial surface.
      * \param[in] u The u-coordinate of the point in local MLS frame.
      * \param[in] v The v-coordinate of the point in local MLS frame.
      * \param[in] w The w-coordinate of the point in local MLS frame.
      * \return The MLSProjectionResults for the input data.
      * \note If the MLSResults does not contain polynomial data it projects the point onto the mls plane.
      * \note If the optimization diverges it performs a simple projection on to the polynomial surface.
      * \note This was implemented based on this https://math.stackexchange.com/questions/1497093/shortest-distance-between-point-and-surface
      */
    inline MLSProjectionResults
    projectPointOrthogonalToPolynomialSurface (const double u, const double v, const double w) const;

    /** \brief Project a point onto the MLS plane.
      * \param[in] u The u-coordinate of the point in local MLS frame.
      * \param[in] v The v-coordinate of the point in local MLS frame.
      * \return The MLSProjectionResults for the input data.
      */
    inline MLSProjectionResults
    projectPointToMLSPlane (const double u, const double v) const;

    /** \brief Project a point along the MLS plane normal to the polynomial surface.
      * \param[in] u The u-coordinate of the point in local MLS frame.
      * \param[in] v The v-coordinate of the point in local MLS frame.
      * \return The MLSProjectionResults for the input data.
      * \note If the MLSResults does not contain polynomial data it projects the point onto the mls plane.
      */
    inline MLSProjectionResults
    projectPointSimpleToPolynomialSurface (const double u, const double v) const;

    /**
     * \brief Project a point using the specified method.
     * \param[in] pt The point to be project.
     * \param[in] method The projection method to be used.
     * \param[in] required_neighbors The minimum number of neighbors required.
     * \note If required_neighbors is 0 then any number of neighbors is allowed.
     * \note If required_neighbors is not satisfied it projects to the mls plane.
     * \return The MLSProjectionResults for the input data.
     */
    inline MLSProjectionResults
    projectPoint (const Eigen::Vector3d &pt, ProjectionMethod method, int required_neighbors = 0) const;

    /**
     * \brief Project the query point used to generate the mls surface about using the specified method.
     * \param[in] method The projection method to be used.
     * \param[in] required_neighbors The minimum number of neighbors required.
     * \note If required_neighbors is 0 then any number of neighbors is allowed.
     * \note If required_neighbors is not satisfied it projects to the mls plane.
     * \return The MLSProjectionResults for the input data.
     */
    inline MLSProjectionResults
    projectQueryPoint (ProjectionMethod method, int required_neighbors = 0) const;

    /** \brief Smooth a given point and its neighborghood using Moving Least Squares.
      * \param[in] index the index of the query point in the input cloud
      * \param[in] nn_indices the set of nearest neighbors indices for pt
      * \param[in] search_radius the search radius used to find nearest neighbors for pt
      * \param[in] polynomial_order the order of the polynomial to fit to the nearest neighbors
      * \param[in] weight_func defines the weight function for the polynomial fit
      */
    template <typename PointT> void
    computeMLSSurface (const pcl::PointCloud<PointT> &cloud,
                       int index,
                       const std::vector<int> &nn_indices,
                       double search_radius,
                       int polynomial_order = 2,
                       std::function<double(const double)> weight_func = {});

    Eigen::Vector3d query_point;  /**< \brief The query point about which the mls surface was generated */
    Eigen::Vector3d mean;         /**< \brief The mean point of all the neighbors. */
    Eigen::Vector3d plane_normal; /**< \brief The normal of the local plane of the query point. */
    Eigen::Vector3d u_axis;       /**< \brief The axis corresponding to the u-coordinates of the local plane of the query point. */
    Eigen::Vector3d v_axis;       /**< \brief The axis corresponding to the v-coordinates of the local plane of the query point. */
    Eigen::VectorXd c_vec;        /**< \brief The polynomial coefficients Example: z = c_vec[0] + c_vec[1]*v + c_vec[2]*v^2 + c_vec[3]*u + c_vec[4]*u*v + c_vec[5]*u^2 */
    int num_neighbors;            /**< \brief The number of neighbors used to create the mls surface. */
    float curvature;              /**< \brief The curvature at the query point. */
    int order;                    /**< \brief The order of the polynomial. If order > 1 then use polynomial fit */
    bool valid;                   /**< \brief If True, the mls results data is valid, otherwise False. */
    PCL_MAKE_ALIGNED_OPERATOR_NEW
    private:
      /**
        * \brief The default weight function used when fitting a polynomial surface
        * \param sq_dist the squared distance from a point to origin of the mls frame
        * \param sq_mls_radius the squraed mls search radius used
        * \return The weight for a point at squared distance from the origin of the mls frame
        */
      inline
      double computeMLSWeight (const double sq_dist, const double sq_mls_radius) { return (std::exp (-sq_dist / sq_mls_radius)); }

  };

  /** \brief MovingLeastSquares represent an implementation of the MLS (Moving Least Squares) algorithm
    * for data smoothing and improved normal estimation. It also contains methods for upsampling the
    * resulting cloud based on the parametric fit.
    * Reference paper: "Computing and Rendering Point Set Surfaces" by Marc Alexa, Johannes Behr,
    * Daniel Cohen-Or, Shachar Fleishman, David Levin and Claudio T. Silva
    * www.sci.utah.edu/~shachar/Publications/crpss.pdf
    * \note There is a parallelized version of the processing step, using the OpenMP standard.
    * Compared to the standard version, an overhead is incurred in terms of runtime and memory usage.
    * The upsampling methods DISTINCT_CLOUD and VOXEL_GRID_DILATION are not parallelized completely,
    * i.e. parts of the algorithm run on a single thread only.
    * \author Zoltan Csaba Marton, Radu B. Rusu, Alexandru E. Ichim, Suat Gedikli, Robert Huitl
    * \ingroup surface
    */
  template <typename PointInT, typename PointOutT>
  class MovingLeastSquares : public CloudSurfaceProcessing<PointInT, PointOutT>
  {
    public:
      typedef shared_ptr<MovingLeastSquares<PointInT, PointOutT> > Ptr;
      typedef shared_ptr<const MovingLeastSquares<PointInT, PointOutT> > ConstPtr;

      using PCLBase<PointInT>::input_;
      using PCLBase<PointInT>::indices_;
      using PCLBase<PointInT>::fake_indices_;
      using PCLBase<PointInT>::initCompute;
      using PCLBase<PointInT>::deinitCompute;

      using KdTree = pcl::search::Search<PointInT>;
      using KdTreePtr = typename KdTree::Ptr;
      using NormalCloud = pcl::PointCloud<pcl::Normal>;
      using NormalCloudPtr = NormalCloud::Ptr;

      using PointCloudOut = pcl::PointCloud<PointOutT>;
      using PointCloudOutPtr = typename PointCloudOut::Ptr;
      using PointCloudOutConstPtr = typename PointCloudOut::ConstPtr;

      using PointCloudIn = pcl::PointCloud<PointInT>;
      using PointCloudInPtr = typename PointCloudIn::Ptr;
      using PointCloudInConstPtr = typename PointCloudIn::ConstPtr;

      using SearchMethod = std::function<int (int, double, std::vector<int> &, std::vector<float> &)>;

      enum UpsamplingMethod
      {
        NONE,                   /**< \brief No upsampling will be done, only the input points will be projected
                                            to their own MLS surfaces. */
        DISTINCT_CLOUD,         /**< \brief Project the points of the distinct cloud to the MLS surface. */
        SAMPLE_LOCAL_PLANE,     /**< \brief The local plane of each input point will be sampled in a circular fashion
                                            using the \ref upsampling_radius_ and the \ref upsampling_step_ parameters. */
        RANDOM_UNIFORM_DENSITY, /**< \brief The local plane of each input point will be sampled using an uniform random
                                            distribution such that the density of points is constant throughout the
                                            cloud - given by the \ref desired_num_points_in_radius_ parameter. */
        VOXEL_GRID_DILATION     /**< \brief The input cloud will be inserted into a voxel grid with voxels of
                                            size \ref voxel_size_; this voxel grid will be dilated \ref dilation_iteration_num_
                                            times and the resulting points will be projected to the MLS surface
                                            of the closest point in the input cloud; the result is a point cloud
                                            with filled holes and a constant point density. */
      };

      /** \brief Empty constructor. */
      MovingLeastSquares () : CloudSurfaceProcessing<PointInT, PointOutT> (),
                              distinct_cloud_ (),
                              tree_ (),
                              order_ (2),
                              search_radius_ (0.0),
                              sqr_gauss_param_ (0.0),
                              compute_normals_ (false),
                              upsample_method_ (NONE),
                              upsampling_radius_ (0.0),
                              upsampling_step_ (0.0),
                              desired_num_points_in_radius_ (0),
                              cache_mls_results_ (true),
                              projection_method_ (MLSResult::SIMPLE),
                              threads_ (1),
                              voxel_size_ (1.0),
                              dilation_iteration_num_ (0),
                              nr_coeff_ (),
                              rng_uniform_distribution_ ()
                              {};

      /** \brief Empty destructor */
      ~MovingLeastSquares () {}


      /** \brief Set whether the algorithm should also store the normals computed
        * \note This is optional, but need a proper output cloud type
        */
      inline void
      setComputeNormals (bool compute_normals) { compute_normals_ = compute_normals; }

      /** \brief Provide a pointer to the search object.
        * \param[in] tree a pointer to the spatial search object.
        */
      inline void
      setSearchMethod (const KdTreePtr &tree)
      {
        tree_ = tree;
        // Declare the search locator definition
        search_method_ = [this] (int index, double radius, std::vector<int>& k_indices, std::vector<float>& k_sqr_distances)
        {
          return tree_->radiusSearch (index, radius, k_indices, k_sqr_distances, 0);
        };
      }

      /** \brief Get a pointer to the search method used. */
      inline KdTreePtr
      getSearchMethod () const { return (tree_); }

      /** \brief Set the order of the polynomial to be fit.
        * \param[in] order the order of the polynomial
        * \note Setting order > 1 indicates using a polynomial fit.
        */
      inline void
      setPolynomialOrder (int order) { order_ = order; }

      /** \brief Get the order of the polynomial to be fit. */
      inline int
      getPolynomialOrder () const { return (order_); }

      /** \brief Set the sphere radius that is to be used for determining the k-nearest neighbors used for fitting.
        * \param[in] radius the sphere radius that is to contain all k-nearest neighbors
        * \note Calling this method resets the squared Gaussian parameter to radius * radius !
        */
      inline void
      setSearchRadius (double radius) { search_radius_ = radius; sqr_gauss_param_ = search_radius_ * search_radius_; }

      /** \brief Get the sphere radius used for determining the k-nearest neighbors. */
      inline double
      getSearchRadius () const { return (search_radius_); }

      /** \brief Set the parameter used for distance based weighting of neighbors (the square of the search radius works
        * best in general).
        * \param[in] sqr_gauss_param the squared Gaussian parameter
        */
      inline void
      setSqrGaussParam (double sqr_gauss_param) { sqr_gauss_param_ = sqr_gauss_param; }

      /** \brief Get the parameter for distance based weighting of neighbors. */
      inline double
      getSqrGaussParam () const { return (sqr_gauss_param_); }

      /** \brief Set the upsampling method to be used
        * \param method
        */
      inline void
      setUpsamplingMethod (UpsamplingMethod method) { upsample_method_ = method; }

      /** \brief Set the distinct cloud used for the DISTINCT_CLOUD upsampling method. */
      inline void
      setDistinctCloud (PointCloudInConstPtr distinct_cloud) { distinct_cloud_ = distinct_cloud; }

      /** \brief Get the distinct cloud used for the DISTINCT_CLOUD upsampling method. */
      inline PointCloudInConstPtr
      getDistinctCloud () const { return (distinct_cloud_); }


      /** \brief Set the radius of the circle in the local point plane that will be sampled
        * \note Used only in the case of SAMPLE_LOCAL_PLANE upsampling
        * \param[in] radius the radius of the circle
        */
      inline void
      setUpsamplingRadius (double radius) { upsampling_radius_ = radius; }

      /** \brief Get the radius of the circle in the local point plane that will be sampled
        * \note Used only in the case of SAMPLE_LOCAL_PLANE upsampling
        */
      inline double
      getUpsamplingRadius () const { return (upsampling_radius_); }

      /** \brief Set the step size for the local plane sampling
        * \note Used only in the case of SAMPLE_LOCAL_PLANE upsampling
        * \param[in] step_size the step size
        */
      inline void
      setUpsamplingStepSize (double step_size) { upsampling_step_ = step_size; }


      /** \brief Get the step size for the local plane sampling
        * \note Used only in the case of SAMPLE_LOCAL_PLANE upsampling
        */
      inline double
      getUpsamplingStepSize () const { return (upsampling_step_); }

      /** \brief Set the parameter that specifies the desired number of points within the search radius
        * \note Used only in the case of RANDOM_UNIFORM_DENSITY upsampling
        * \param[in] desired_num_points_in_radius the desired number of points in the output cloud in a sphere of
        * radius \ref search_radius_ around each point
        */
      inline void
      setPointDensity (int desired_num_points_in_radius) { desired_num_points_in_radius_ = desired_num_points_in_radius; }


      /** \brief Get the parameter that specifies the desired number of points within the search radius
        * \note Used only in the case of RANDOM_UNIFORM_DENSITY upsampling
        */
      inline int
      getPointDensity () const { return (desired_num_points_in_radius_); }

      /** \brief Set the voxel size for the voxel grid
        * \note Used only in the VOXEL_GRID_DILATION upsampling method
        * \param[in] voxel_size the edge length of a cubic voxel in the voxel grid
        */
      inline void
      setDilationVoxelSize (float voxel_size) { voxel_size_ = voxel_size; }


      /** \brief Get the voxel size for the voxel grid
        * \note Used only in the VOXEL_GRID_DILATION upsampling method
        */
      inline float
      getDilationVoxelSize () const { return (voxel_size_); }

      /** \brief Set the number of dilation steps of the voxel grid
        * \note Used only in the VOXEL_GRID_DILATION upsampling method
        * \param[in] iterations the number of dilation iterations
        */
      inline void
      setDilationIterations (int iterations) { dilation_iteration_num_ = iterations; }

      /** \brief Get the number of dilation steps of the voxel grid
        * \note Used only in the VOXEL_GRID_DILATION upsampling method
        */
      inline int
      getDilationIterations () const { return (dilation_iteration_num_); }

      /** \brief Set whether the mls results should be stored for each point in the input cloud
        * \param[in] cache_mls_results True if the mls results should be stored, otherwise false.
        * \note The cache_mls_results_ is forced to be true when using upsampling method VOXEL_GRID_DILATION or DISTINCT_CLOUD.
        * \note If memory consumption is a concern, then set it to false when not using upsampling method VOXEL_GRID_DILATION or DISTINCT_CLOUD.
        */
      inline void
      setCacheMLSResults (bool cache_mls_results) { cache_mls_results_ = cache_mls_results; }

      /** \brief Get the cache_mls_results_ value (True if the mls results should be stored, otherwise false). */
      inline bool
      getCacheMLSResults () const { return (cache_mls_results_); }

      /** \brief Set the method to be used when projection the point on to the MLS surface.
        * \param method
        * \note This is only used when polynomial fit is enabled.
        */
      inline void
      setProjectionMethod (MLSResult::ProjectionMethod method) { projection_method_ = method; }


      /** \brief Get the current projection method being used. */
      inline MLSResult::ProjectionMethod
      getProjectionMethod () const { return (projection_method_); }

      /** \brief Get the MLSResults for input cloud
        * \note The results are only stored if setCacheMLSResults(true) was called or when using the upsampling method DISTINCT_CLOUD or VOXEL_GRID_DILATION.
        * \note This vector is aligned with the input cloud indices, so use getCorrespondingIndices to get the correct results when using output cloud indices.
        */
      inline const std::vector<MLSResult>&
      getMLSResults () const { return (mls_results_); }

      /** \brief Set the maximum number of threads to use
      * \param threads the maximum number of hardware threads to use (0 sets the value to 1)
      */
      inline void
      setNumberOfThreads (unsigned int threads = 1)
      {
        threads_ = threads;
      }

      /** \brief Base method for surface reconstruction for all points given in <setInputCloud (), setIndices ()>
        * \param[out] output the resultant reconstructed surface model
        */
      void
      process (PointCloudOut &output) override;


      /** \brief Get the set of indices with each point in output having the
        * corresponding point in input */
      inline PointIndicesPtr
      getCorrespondingIndices () const { return (corresponding_input_indices_); }

    protected:
      /** \brief The point cloud that will hold the estimated normals, if set. */
      NormalCloudPtr normals_;

      /** \brief The distinct point cloud that will be projected to the MLS surface. */
      PointCloudInConstPtr distinct_cloud_;

      /** \brief The search method template for indices. */
      SearchMethod search_method_;

      /** \brief A pointer to the spatial search object. */
      KdTreePtr tree_;

      /** \brief The order of the polynomial to be fit. */
      int order_;

      /** \brief The nearest neighbors search radius for each point. */
      double search_radius_;

      /** \brief Parameter for distance based weighting of neighbors (search_radius_ * search_radius_ works fine) */
      double sqr_gauss_param_;

      /** \brief Parameter that specifies whether the normals should be computed for the input cloud or not */
      bool compute_normals_;

      /** \brief Parameter that specifies the upsampling method to be used */
      UpsamplingMethod upsample_method_;

      /** \brief Radius of the circle in the local point plane that will be sampled
        * \note Used only in the case of SAMPLE_LOCAL_PLANE upsampling
        */
      double upsampling_radius_;

      /** \brief Step size for the local plane sampling
        * \note Used only in the case of SAMPLE_LOCAL_PLANE upsampling
        */
      double upsampling_step_;

      /** \brief Parameter that specifies the desired number of points within the search radius
        * \note Used only in the case of RANDOM_UNIFORM_DENSITY upsampling
        */
      int desired_num_points_in_radius_;

      /** \brief True if the mls results for the input cloud should be stored
        * \note This is forced to be true when using upsampling methods VOXEL_GRID_DILATION or DISTINCT_CLOUD.
        */
      bool cache_mls_results_;

      /** \brief Stores the MLS result for each point in the input cloud
        * \note Used only in the case of VOXEL_GRID_DILATION or DISTINCT_CLOUD upsampling
        */
      std::vector<MLSResult> mls_results_;

      /** \brief Parameter that specifies the projection method to be used. */
      MLSResult::ProjectionMethod projection_method_;

      /** \brief The maximum number of threads the scheduler should use. */
      unsigned int threads_;


      /** \brief A minimalistic implementation of a voxel grid, necessary for the point cloud upsampling
        * \note Used only in the case of VOXEL_GRID_DILATION upsampling
        */
      class MLSVoxelGrid
      {
        public:
          struct Leaf { Leaf () : valid (true) {} bool valid; };

          MLSVoxelGrid (PointCloudInConstPtr& cloud,
                        IndicesPtr &indices,
                        float voxel_size);

          void
          dilate ();

          inline void
          getIndexIn1D (const Eigen::Vector3i &index, std::uint64_t &index_1d) const
          {
            index_1d = index[0] * data_size_ * data_size_ +
                       index[1] * data_size_ + index[2];
          }

          inline void
          getIndexIn3D (std::uint64_t index_1d, Eigen::Vector3i& index_3d) const
          {
            index_3d[0] = static_cast<Eigen::Vector3i::Scalar> (index_1d / (data_size_ * data_size_));
            index_1d -= index_3d[0] * data_size_ * data_size_;
            index_3d[1] = static_cast<Eigen::Vector3i::Scalar> (index_1d / data_size_);
            index_1d -= index_3d[1] * data_size_;
            index_3d[2] = static_cast<Eigen::Vector3i::Scalar> (index_1d);
          }

          inline void
          getCellIndex (const Eigen::Vector3f &p, Eigen::Vector3i& index) const
          {
            for (int i = 0; i < 3; ++i)
              index[i] = static_cast<Eigen::Vector3i::Scalar> ((p[i] - bounding_min_ (i)) / voxel_size_);
          }

          inline void
          getPosition (const std::uint64_t &index_1d, Eigen::Vector3f &point) const
          {
            Eigen::Vector3i index_3d;
            getIndexIn3D (index_1d, index_3d);
            for (int i = 0; i < 3; ++i)
              point[i] = static_cast<Eigen::Vector3f::Scalar> (index_3d[i]) * voxel_size_ + bounding_min_[i];
          }

          typedef std::map<std::uint64_t, Leaf> HashMap;
          HashMap voxel_grid_;
          Eigen::Vector4f bounding_min_, bounding_max_;
          std::uint64_t data_size_;
          float voxel_size_;
          PCL_MAKE_ALIGNED_OPERATOR_NEW
      };


      /** \brief Voxel size for the VOXEL_GRID_DILATION upsampling method */
      float voxel_size_;

      /** \brief Number of dilation steps for the VOXEL_GRID_DILATION upsampling method */
      int dilation_iteration_num_;

      /** \brief Number of coefficients, to be computed from the requested order.*/
      int nr_coeff_;

      /** \brief Collects for each point in output the corrseponding point in the input. */
      PointIndicesPtr corresponding_input_indices_;

      /** \brief Search for the nearest neighbors of a given point using a radius search
        * \param[in] index the index of the query point
        * \param[out] indices the resultant vector of indices representing the neighbors within search_radius_
        * \param[out] sqr_distances the resultant squared distances from the query point to the neighbors within search_radius_
        */
      inline int
      searchForNeighbors (int index, std::vector<int> &indices, std::vector<float> &sqr_distances) const
      {
        return (search_method_ (index, search_radius_, indices, sqr_distances));
      }

      /** \brief Smooth a given point and its neighborghood using Moving Least Squares.
        * \param[in] index the index of the query point in the input cloud
        * \param[in] nn_indices the set of nearest neighbors indices for pt
        * \param[out] projected_points the set of projected points around the query point
        * (in the case of upsampling method NONE, only the query point projected to its own fitted surface will be returned,
        * in the case of the other upsampling methods, multiple points will be returned)
        * \param[out] projected_points_normals the normals corresponding to the projected points
        * \param[out] corresponding_input_indices the set of indices with each point in output having the corresponding point in input
        * \param[out] mls_result stores the MLS result for each point in the input cloud
        * (used only in the case of VOXEL_GRID_DILATION or DISTINCT_CLOUD upsampling)
        */
      void
      computeMLSPointNormal (int index,
                             const std::vector<int> &nn_indices,
                             PointCloudOut &projected_points,
                             NormalCloud &projected_points_normals,
                             PointIndices &corresponding_input_indices,
                             MLSResult &mls_result) const;


      /** \brief This is a helper function for adding projected points
        * \param[in] index the index of the query point in the input cloud
        * \param[in] point the projected point to be added
        * \param[in] normal the projected point's normal to be added
        * \param[in] curvature the projected point's curvature
        * \param[out] projected_points the set of projected points around the query point
        * \param[out] projected_points_normals the normals corresponding to the projected points
        * \param[out] corresponding_input_indices the set of indices with each point in output having the corresponding point in input
        */
      void
      addProjectedPointNormal (int index,
                               const Eigen::Vector3d &point,
                               const Eigen::Vector3d &normal,
                               double curvature,
                               PointCloudOut &projected_points,
                               NormalCloud &projected_points_normals,
                               PointIndices &corresponding_input_indices) const;


      void
      copyMissingFields (const PointInT &point_in,
                         PointOutT &point_out) const;

      /** \brief Abstract surface reconstruction method.
        * \param[out] output the result of the reconstruction
        */
      void
      performProcessing (PointCloudOut &output) override;

      /** \brief Perform upsampling for the distinct-cloud and voxel-grid methods
        * \param[out] output the result of the reconstruction
       */
      void
      performUpsampling (PointCloudOut &output);

    private:
      /** \brief Random number generator algorithm. */
      mutable std::mt19937 rng_;

      /** \brief Random number generator using an uniform distribution of floats
        * \note Used only in the case of RANDOM_UNIFORM_DENSITY upsampling
        */
      std::unique_ptr<std::uniform_real_distribution<>> rng_uniform_distribution_;

      /** \brief Abstract class get name method. */
      std::string
      getClassName () const { return ("MovingLeastSquares"); }
  };
}

#ifdef PCL_NO_PRECOMPILE
#include <pcl/surface/impl/mls.hpp>
#endif<|MERGE_RESOLUTION|>--- conflicted
+++ resolved
@@ -138,13 +138,8 @@
     /** \brief Calculate the principal curvatures using the polynomial surface.
       * \param[in] u The u-coordinate of the point in local MLS frame.
       * \param[in] v The v-coordinate of the point in local MLS frame.
-<<<<<<< HEAD
-      * \return The principal curvature [k1, k2] at the provided ub coordinates.
-      * \note If an error occurs the MLS_MINIMUM_PRINCIPAL_CURVATURE is returned.
-=======
       * \return The principle curvature [k1, k2] at the provided uv coordinates.
       * \note If an error occurs the MLS_MINIMUM_PRINCIPLE_CURVATURE is returned.
->>>>>>> 1a23d1ff
       */
     inline Eigen::Vector2f
     calculatePrincipalCurvatures (const double u, const double v) const;
