/*
 * Software License Agreement (BSD License)
 *
 *  Point Cloud Library (PCL) - www.pointclouds.org
 *  Copyright (c) 2010-2012, Willow Garage, Inc.
 *
 *  All rights reserved.
 *
 *  Redistribution and use in source and binary forms, with or without
 *  modification, are permitted provided that the following conditions
 *  are met:
 *
 *   * Redistributions of source code must retain the above copyright
 *     notice, this list of conditions and the following disclaimer.
 *   * Redistributions in binary form must reproduce the above
 *     copyright notice, this list of conditions and the following
 *     disclaimer in the documentation and/or other materials provided
 *     with the distribution.
 *   * Neither the name of Willow Garage, Inc. nor the names of its
 *     contributors may be used to endorse or promote products derived
 *     from this software without specific prior written permission.
 *
 *  THIS SOFTWARE IS PROVIDED BY THE COPYRIGHT HOLDERS AND CONTRIBUTORS
 *  "AS IS" AND ANY EXPRESS OR IMPLIED WARRANTIES, INCLUDING, BUT NOT
 *  LIMITED TO, THE IMPLIED WARRANTIES OF MERCHANTABILITY AND FITNESS
 *  FOR A PARTICULAR PURPOSE ARE DISCLAIMED. IN NO EVENT SHALL THE
 *  COPYRIGHT OWNER OR CONTRIBUTORS BE LIABLE FOR ANY DIRECT, INDIRECT,
 *  INCIDENTAL, SPECIAL, EXEMPLARY, OR CONSEQUENTIAL DAMAGES (INCLUDING,
 *  BUT NOT LIMITED TO, PROCUREMENT OF SUBSTITUTE GOODS OR SERVICES;
 *  LOSS OF USE, DATA, OR PROFITS; OR BUSINESS INTERRUPTION) HOWEVER
 *  CAUSED AND ON ANY THEORY OF LIABILITY, WHETHER IN CONTRACT, STRICT
 *  LIABILITY, OR TORT (INCLUDING NEGLIGENCE OR OTHERWISE) ARISING IN
 *  ANY WAY OUT OF THE USE OF THIS SOFTWARE, EVEN IF ADVISED OF THE
 *  POSSIBILITY OF SUCH DAMAGE.
 *
 * $Id$
 *
 */

#include <pcl/pcl_config.h>
#ifdef HAVE_QHULL

#ifndef PCL_SURFACE_IMPL_CONVEX_HULL_H_
#define PCL_SURFACE_IMPL_CONVEX_HULL_H_

#include <pcl/surface/convex_hull.h>
#include <pcl/common/common.h>
#include <pcl/common/eigen.h>
#include <pcl/common/transforms.h>
#include <pcl/common/io.h>
#include <cstdio>
#include <cstdlib>
#include <pcl/surface/qhull.h>

//////////////////////////////////////////////////////////////////////////
template <typename PointInT> void
pcl::ConvexHull<PointInT>::calculateInputDimension ()
{
  PCL_DEBUG ("[pcl::%s::calculateInputDimension] WARNING: Input dimension not specified.  Automatically determining input dimension.\n", getClassName ().c_str ());
  Eigen::Vector4d xyz_centroid;
  compute3DCentroid (*input_, *indices_, xyz_centroid);
  EIGEN_ALIGN16 Eigen::Matrix3d covariance_matrix = Eigen::Matrix3d::Zero ();
  computeCovarianceMatrixNormalized (*input_, *indices_, xyz_centroid, covariance_matrix);

  EIGEN_ALIGN16 Eigen::Vector3d eigen_values;
  pcl::eigen33 (covariance_matrix, eigen_values);

  if (std::abs (eigen_values[0]) < std::numeric_limits<double>::epsilon () || std::abs (eigen_values[0] / eigen_values[2]) < 1.0e-3)
    dimension_ = 2;
  else
    dimension_ = 3;
}

//////////////////////////////////////////////////////////////////////////
template <typename PointInT> void
pcl::ConvexHull<PointInT>::performReconstruction2D (PointCloud &hull, std::vector<pcl::Vertices> &polygons,
                                                    bool)
{
  int dimension = 2;
  bool xy_proj_safe = true;
  bool yz_proj_safe = true;
  bool xz_proj_safe = true;

  // Check the input's normal to see which projection to use
  PointInT p0 = (*input_)[(*indices_)[0]];
  PointInT p1 = (*input_)[(*indices_)[indices_->size () - 1]];
  PointInT p2 = (*input_)[(*indices_)[indices_->size () / 2]];
  Eigen::Array4f dy1dy2 = (p1.getArray4fMap () - p0.getArray4fMap ()) / (p2.getArray4fMap () - p0.getArray4fMap ());
  while (!( (dy1dy2[0] != dy1dy2[1]) || (dy1dy2[2] != dy1dy2[1]) ) )
  {
    p0 = (*input_)[(*indices_)[rand () % indices_->size ()]];
    p1 = (*input_)[(*indices_)[rand () % indices_->size ()]];
    p2 = (*input_)[(*indices_)[rand () % indices_->size ()]];
    dy1dy2 = (p1.getArray4fMap () - p0.getArray4fMap ()) / (p2.getArray4fMap () - p0.getArray4fMap ());
  }
    
  pcl::PointCloud<PointInT> normal_calc_cloud;
  normal_calc_cloud.resize (3);
  normal_calc_cloud[0] = p0;
  normal_calc_cloud[1] = p1;
  normal_calc_cloud[2] = p2;
    
  Eigen::Vector4d normal_calc_centroid;
  Eigen::Matrix3d normal_calc_covariance;
  pcl::compute3DCentroid (normal_calc_cloud, normal_calc_centroid);
  pcl::computeCovarianceMatrixNormalized (normal_calc_cloud, normal_calc_centroid, normal_calc_covariance);

  // Need to set -1 here. See eigen33 for explanations.
  Eigen::Vector3d::Scalar eigen_value;
  Eigen::Vector3d plane_params;
  pcl::eigen33 (normal_calc_covariance, eigen_value, plane_params);
  float theta_x = std::abs (static_cast<float> (plane_params.dot (x_axis_)));
  float theta_y = std::abs (static_cast<float> (plane_params.dot (y_axis_)));
  float theta_z = std::abs (static_cast<float> (plane_params.dot (z_axis_)));

  // Check for degenerate cases of each projection
  // We must avoid projections in which the plane projects as a line
  if (theta_z > projection_angle_thresh_)
  {
    xz_proj_safe = false;
    yz_proj_safe = false;
  }
  if (theta_x > projection_angle_thresh_)
  {
    xz_proj_safe = false;
    xy_proj_safe = false;
  }
  if (theta_y > projection_angle_thresh_)
  {
    xy_proj_safe = false;
    yz_proj_safe = false;
  }

  // True if qhull should free points in qh_freeqhull() or reallocation
  boolT ismalloc = True;
  // output from qh_produce_output(), use NULL to skip qh_produce_output()
  FILE *outfile = nullptr;

#ifndef HAVE_QHULL_2011
  if (compute_area_)
    outfile = stderr;
#endif

  // option flags for qhull, see qh_opt.htm
  const char* flags = qhull_flags.c_str ();
  // error messages from qhull code
  FILE *errfile = stderr;

  // Array of coordinates for each point
  coordT *points = reinterpret_cast<coordT*> (calloc (indices_->size () * dimension, sizeof (coordT)));

  // Build input data, using appropriate projection
  int j = 0;
  if (xy_proj_safe)
  {
    for (std::size_t i = 0; i < indices_->size (); ++i, j+=dimension)
    {
      points[j + 0] = static_cast<coordT> ((*input_)[(*indices_)[i]].x);
      points[j + 1] = static_cast<coordT> ((*input_)[(*indices_)[i]].y);
    }
  } 
  else if (yz_proj_safe)
  {
    for (std::size_t i = 0; i < indices_->size (); ++i, j+=dimension)
    {
      points[j + 0] = static_cast<coordT> ((*input_)[(*indices_)[i]].y);
      points[j + 1] = static_cast<coordT> ((*input_)[(*indices_)[i]].z);
    }
  }
  else if (xz_proj_safe)
  {
    for (std::size_t i = 0; i < indices_->size (); ++i, j+=dimension)
    {
      points[j + 0] = static_cast<coordT> ((*input_)[(*indices_)[i]].x);
      points[j + 1] = static_cast<coordT> ((*input_)[(*indices_)[i]].z);
    }
  }
  else
  {
    // This should only happen if we had invalid input
    PCL_ERROR ("[pcl::%s::performReconstruction2D] Invalid input!\n", getClassName ().c_str ());
  }

  qhT qh_qh;
  qhT* qh = &qh_qh;
  QHULL_LIB_CHECK
  qh_zero(qh, errfile);
   
  // Compute convex hull
  int exitcode = qh_new_qhull (qh, dimension, static_cast<int> (indices_->size ()), points, ismalloc, const_cast<char*> (flags), outfile, errfile);
#ifdef HAVE_QHULL_2011
  if (compute_area_)
  {
    qh_prepare_output(qh);
  }
#endif
    
  // 0 if no error from qhull or it doesn't find any vertices
  if (exitcode != 0 || qh->num_vertices == 0)
  {
    PCL_ERROR ("[pcl::%s::performReconstrution2D] ERROR: qhull was unable to compute a convex hull for the given point cloud (%lu)!\n", getClassName ().c_str (), indices_->size ());

    hull.resize (0);
    hull.width = hull.height = 0;
    polygons.resize (0);

    qh_freeqhull (qh, !qh_ALL);
    int curlong, totlong;
    qh_memfreeshort (qh, &curlong, &totlong);

    return;
  }

  // Qhull returns the area in volume for 2D
  if (compute_area_)
  {
    total_area_ = qh->totvol;
    total_volume_ = 0.0;
  }

<<<<<<< HEAD
  int num_vertices = qh->num_vertices;
  hull.resize (num_vertices);
  memset (&hull.points[0], hull.size (), sizeof (PointInT));
=======
  int num_vertices = qh num_vertices;

  hull.clear();
  hull.resize(num_vertices, PointInT{});
>>>>>>> 5253b4cf

  vertexT * vertex;
  int i = 0;

  AlignedVector<std::pair<int, Eigen::Vector4f>> idx_points (num_vertices);

  FORALLvertices
  {
    hull[i] = (*input_)[(*indices_)[qh_pointid (qh, vertex->point)]];
    idx_points[i].first = qh_pointid (qh, vertex->point);
    ++i;
  }

  // Sort
  Eigen::Vector4f centroid;
  pcl::compute3DCentroid (hull, centroid);
  if (xy_proj_safe)
  {
    for (std::size_t j = 0; j < hull.size (); j++)
    {
      idx_points[j].second[0] = hull[j].x - centroid[0];
      idx_points[j].second[1] = hull[j].y - centroid[1];
    }
  }
  else if (yz_proj_safe)
  {
    for (std::size_t j = 0; j < hull.size (); j++)
    {
      idx_points[j].second[0] = hull[j].y - centroid[1];
      idx_points[j].second[1] = hull[j].z - centroid[2];
    }
  }
  else if (xz_proj_safe)
  {
    for (std::size_t j = 0; j < hull.size (); j++)
    {
      idx_points[j].second[0] = hull[j].x - centroid[0];
      idx_points[j].second[1] = hull[j].z - centroid[2];
    }
  }
  std::sort (idx_points.begin (), idx_points.end (), comparePoints2D);
    
  polygons.resize (1);
  polygons[0].vertices.resize (hull.size ());

  hull_indices_.header = input_->header;
  hull_indices_.indices.clear ();
  hull_indices_.indices.reserve (hull.size ());

  for (int j = 0; j < static_cast<int> (hull.size ()); j++)
  {
    hull_indices_.indices.push_back ((*indices_)[idx_points[j].first]);
    hull[j] = (*input_)[(*indices_)[idx_points[j].first]];
    polygons[0].vertices[j] = static_cast<unsigned int> (j);
  }
    
  qh_freeqhull (qh, !qh_ALL);
  int curlong, totlong;
  qh_memfreeshort (qh, &curlong, &totlong);

  hull.width = hull.size ();
  hull.height = 1;
  hull.is_dense = false;
  return;
}

#ifdef __GNUC__
#pragma GCC diagnostic ignored "-Wold-style-cast"
#endif
//////////////////////////////////////////////////////////////////////////
template <typename PointInT> void
pcl::ConvexHull<PointInT>::performReconstruction3D (
    PointCloud &hull, std::vector<pcl::Vertices> &polygons, bool fill_polygon_data)
{
  int dimension = 3;

  // True if qhull should free points in qh_freeqhull() or reallocation
  boolT ismalloc = True;
  // output from qh_produce_output(), use NULL to skip qh_produce_output()
  FILE *outfile = nullptr;

#ifndef HAVE_QHULL_2011
  if (compute_area_)
    outfile = stderr;
#endif

  // option flags for qhull, see qh_opt.htm
  const char *flags = qhull_flags.c_str ();
  // error messages from qhull code
  FILE *errfile = stderr;

  // Array of coordinates for each point
  coordT *points = reinterpret_cast<coordT*> (calloc (indices_->size () * dimension, sizeof (coordT)));

  int j = 0;
  for (std::size_t i = 0; i < indices_->size (); ++i, j+=dimension)
  {
    points[j + 0] = static_cast<coordT> ((*input_)[(*indices_)[i]].x);
    points[j + 1] = static_cast<coordT> ((*input_)[(*indices_)[i]].y);
    points[j + 2] = static_cast<coordT> ((*input_)[(*indices_)[i]].z);
  }

  static FILE* null = fopen("/dev/null", "w");

  qhT qh_qh;
  qhT* qh = &qh_qh;
  QHULL_LIB_CHECK
  qh_zero(qh, null);

  // Compute convex hull
  int exitcode = qh_new_qhull (qh, dimension, static_cast<int> (indices_->size ()), points, ismalloc, const_cast<char*> (flags), outfile, errfile);
#ifdef HAVE_QHULL_2011
  if (compute_area_)
  {
    qh_prepare_output(qh);
  }
#endif

  // 0 if no error from qhull
  if (exitcode != 0)
  {
    PCL_ERROR("[pcl::%s::performReconstrution3D] ERROR: qhull was unable to compute a "
              "convex hull for the given point cloud (%zu)!\n",
              getClassName().c_str(),
              static_cast<std::size_t>(input_->size()));

    hull.resize (0);
    hull.width = hull.height = 0;
    polygons.resize (0);

    qh_freeqhull (qh, !qh_ALL);
    int curlong, totlong;
    qh_memfreeshort (qh, &curlong, &totlong);

    return;
  }

  qh_triangulate (qh);

  int num_facets = qh->num_facets;

  int num_vertices = qh->num_vertices;
  hull.resize (num_vertices);

  vertexT * vertex;
  int i = 0;
  // Max vertex id
  unsigned int max_vertex_id = 0;
  FORALLvertices
  {
    if (vertex->id + 1 > max_vertex_id)
      max_vertex_id = vertex->id + 1;
  }

  ++max_vertex_id;
  std::vector<int> qhid_to_pcidx (max_vertex_id);

  hull_indices_.header = input_->header;
  hull_indices_.indices.clear ();
  hull_indices_.indices.reserve (num_vertices);

  FORALLvertices
  {
    // Add vertices to hull point_cloud and store index
    hull_indices_.indices.push_back ((*indices_)[qh_pointid (qh, vertex->point)]);
    hull[i] = (*input_)[hull_indices_.indices.back ()];

    qhid_to_pcidx[vertex->id] = i; // map the vertex id of qhull to the point cloud index
    ++i;
  }

  if (compute_area_)
  {
    total_area_  = qh->totarea;
    total_volume_ = qh->totvol;
  }

  if (fill_polygon_data)
  {
    polygons.resize (num_facets);
    int dd = 0;

    facetT * facet;
    FORALLfacets
    {
      polygons[dd].vertices.resize (3);

      // Needed by FOREACHvertex_i_
      int vertex_n, vertex_i;
      FOREACHvertex_i_ (qh, (*facet).vertices)
      //facet_vertices.vertices.push_back (qhid_to_pcidx[vertex->id]);
      polygons[dd].vertices[vertex_i] = qhid_to_pcidx[vertex->id];
      ++dd;
    }
  }
  // Deallocates memory (also the points)
  qh_freeqhull (qh, !qh_ALL);
  int curlong, totlong;
  qh_memfreeshort (qh, &curlong, &totlong);

  hull.width = hull.size ();
  hull.height = 1;
  hull.is_dense = false;
}
#ifdef __GNUC__
#pragma GCC diagnostic warning "-Wold-style-cast"
#endif

//////////////////////////////////////////////////////////////////////////
template <typename PointInT> void
pcl::ConvexHull<PointInT>::performReconstruction (PointCloud &hull, std::vector<pcl::Vertices> &polygons,
                                                  bool fill_polygon_data)
{
  if (dimension_ == 0)
    calculateInputDimension ();
  if (dimension_ == 2)
    performReconstruction2D (hull, polygons, fill_polygon_data);
  else if (dimension_ == 3)
    performReconstruction3D (hull, polygons, fill_polygon_data);
  else
    PCL_ERROR ("[pcl::%s::performReconstruction] Error: invalid input dimension requested: %d\n",getClassName ().c_str (),dimension_);
}

//////////////////////////////////////////////////////////////////////////
template <typename PointInT> void
pcl::ConvexHull<PointInT>::reconstruct (PointCloud &points)
{
  points.header = input_->header;
  if (!initCompute () || input_->points.empty () || indices_->empty ())
  {
    points.clear ();
    return;
  }

  // Perform the actual surface reconstruction
  std::vector<pcl::Vertices> polygons;
  performReconstruction (points, polygons, false);

  points.width = points.size ();
  points.height = 1;
  points.is_dense = true;

  deinitCompute ();
}


//////////////////////////////////////////////////////////////////////////
template <typename PointInT> void
pcl::ConvexHull<PointInT>::performReconstruction (PolygonMesh &output)
{
  // Perform reconstruction
  pcl::PointCloud<PointInT> hull_points;
  performReconstruction (hull_points, output.polygons, true);

  // Convert the PointCloud into a PCLPointCloud2
  pcl::toPCLPointCloud2 (hull_points, output.cloud);
}

//////////////////////////////////////////////////////////////////////////
template <typename PointInT> void
pcl::ConvexHull<PointInT>::performReconstruction (std::vector<pcl::Vertices> &polygons)
{
  pcl::PointCloud<PointInT> hull_points;
  performReconstruction (hull_points, polygons, true);
}

//////////////////////////////////////////////////////////////////////////
template <typename PointInT> void
pcl::ConvexHull<PointInT>::reconstruct (PointCloud &points, std::vector<pcl::Vertices> &polygons)
{
  points.header = input_->header;
  if (!initCompute () || input_->points.empty () || indices_->empty ())
  {
    points.clear ();
    return;
  }

  // Perform the actual surface reconstruction
  performReconstruction (points, polygons, true);

  points.width = points.size ();
  points.height = 1;
  points.is_dense = true;

  deinitCompute ();
}
//////////////////////////////////////////////////////////////////////////
template <typename PointInT> void
pcl::ConvexHull<PointInT>::getHullPointIndices (pcl::PointIndices &hull_point_indices) const
{
  hull_point_indices = hull_indices_;
}

#define PCL_INSTANTIATE_ConvexHull(T) template class PCL_EXPORTS pcl::ConvexHull<T>;

#endif    // PCL_SURFACE_IMPL_CONVEX_HULL_H_
#endif<|MERGE_RESOLUTION|>--- conflicted
+++ resolved
@@ -218,16 +218,10 @@
     total_volume_ = 0.0;
   }
 
-<<<<<<< HEAD
   int num_vertices = qh->num_vertices;
-  hull.resize (num_vertices);
-  memset (&hull.points[0], hull.size (), sizeof (PointInT));
-=======
-  int num_vertices = qh num_vertices;
 
   hull.clear();
   hull.resize(num_vertices, PointInT{});
->>>>>>> 5253b4cf
 
   vertexT * vertex;
   int i = 0;
