--- conflicted
+++ resolved
@@ -19,12 +19,9 @@
         src/susan.cpp
         src/iss_3d.cpp
         src/brisk_2d.cpp
-<<<<<<< HEAD
         src/flat_keypoint.cpp
-=======
         src/trajkovic_2d.cpp
         src/trajkovic_3d.cpp        
->>>>>>> 4fc9787b
         )
     set(incs
         "include/pcl/${SUBSYS_NAME}/keypoint.h"
@@ -39,12 +36,9 @@
         "include/pcl/${SUBSYS_NAME}/susan.h"
         "include/pcl/${SUBSYS_NAME}/iss_3d.h"
         "include/pcl/${SUBSYS_NAME}/brisk_2d.h"
-<<<<<<< HEAD
         "include/pcl/${SUBSYS_NAME}/flat_keypoint.h"
-=======
         "include/pcl/${SUBSYS_NAME}/trajkovic_2d.h"
         "include/pcl/${SUBSYS_NAME}/trajkovic_3d.h"        
->>>>>>> 4fc9787b
         )
     set(impl_incs
         "include/pcl/${SUBSYS_NAME}/impl/keypoint.hpp"
@@ -57,12 +51,9 @@
         "include/pcl/${SUBSYS_NAME}/impl/susan.hpp"
         "include/pcl/${SUBSYS_NAME}/impl/iss_3d.hpp"
         "include/pcl/${SUBSYS_NAME}/impl/brisk_2d.hpp"
-<<<<<<< HEAD
         "include/pcl/${SUBSYS_NAME}/impl/flat_keypoint.hpp"
-=======
         "include/pcl/${SUBSYS_NAME}/impl/trajkovic_2d.hpp"
         "include/pcl/${SUBSYS_NAME}/impl/trajkovic_3d.hpp"        
->>>>>>> 4fc9787b
         )
     
     set(LIB_NAME "pcl_${SUBSYS_NAME}")
