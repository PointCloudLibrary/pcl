--- conflicted
+++ resolved
@@ -1,4 +1,3 @@
-<<<<<<< HEAD
 /*
  * Software License Agreement (BSD License)
  *
@@ -36,12 +35,7 @@
  *
  */
 
-
-#ifndef PCL_ROSLIB_MESSAGE_HEADER_H
-#define PCL_ROSLIB_MESSAGE_HEADER_H
-=======
 #pragma once
->>>>>>> b0182c02
 
 #ifdef USE_ROS
    #error USE_ROS setup requires PCL to compile against ROS message headers, which is now deprecated
