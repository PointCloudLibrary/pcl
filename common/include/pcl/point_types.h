--- conflicted
+++ resolved
@@ -343,494 +343,11 @@
     * \ingroup common
     */
   struct PointDEM;
-<<<<<<< HEAD
 
   /** \brief Members: float scurv[210]
     * \ingroup common
     */
   struct SCurVSignature210;
-}
-
-/** @} */
-
-#include <pcl/impl/point_types.hpp>  // Include struct definitions
-
-// ==============================
-// =====POINT_CLOUD_REGISTER=====
-// ==============================
-
-POINT_CLOUD_REGISTER_POINT_STRUCT (pcl::_RGB,
-    (uint32_t, rgba, rgba)
-)
-POINT_CLOUD_REGISTER_POINT_WRAPPER(pcl::RGB, pcl::_RGB)
-
-POINT_CLOUD_REGISTER_POINT_STRUCT (pcl::_Intensity,
-    (float, intensity, intensity)
-)
-POINT_CLOUD_REGISTER_POINT_WRAPPER(pcl::Intensity, pcl::_Intensity)
-
-POINT_CLOUD_REGISTER_POINT_STRUCT (pcl::_Intensity8u,
-    (uint8_t, intensity, intensity)
-)
-POINT_CLOUD_REGISTER_POINT_WRAPPER(pcl::Intensity8u, pcl::_Intensity8u)
-
-POINT_CLOUD_REGISTER_POINT_STRUCT (pcl::_Intensity32u,
-    (uint32_t, intensity, intensity)
-)
-POINT_CLOUD_REGISTER_POINT_WRAPPER(pcl::Intensity32u, pcl::_Intensity32u)
-
-POINT_CLOUD_REGISTER_POINT_STRUCT (pcl::_PointXYZ,
-    (float, x, x)
-    (float, y, y)
-    (float, z, z)
-)
-POINT_CLOUD_REGISTER_POINT_WRAPPER(pcl::PointXYZ, pcl::_PointXYZ)
-
-POINT_CLOUD_REGISTER_POINT_STRUCT (pcl::_PointXYZRGBA,
-    (float, x, x)
-    (float, y, y)
-    (float, z, z)
-    (uint32_t, rgba, rgba)
-)
-POINT_CLOUD_REGISTER_POINT_WRAPPER(pcl::PointXYZRGBA, pcl::_PointXYZRGBA)
-
-POINT_CLOUD_REGISTER_POINT_STRUCT (pcl::_PointXYZRGB,
-    (float, x, x)
-    (float, y, y)
-    (float, z, z)
-    (float, rgb, rgb)
-)
-POINT_CLOUD_REGISTER_POINT_WRAPPER(pcl::PointXYZRGB, pcl::_PointXYZRGB)
-
-POINT_CLOUD_REGISTER_POINT_STRUCT (pcl::_PointXYZRGBL,
-    (float, x, x)
-    (float, y, y)
-    (float, z, z)
-    (uint32_t, rgba, rgba)
-    (uint32_t, label, label)
-)
-POINT_CLOUD_REGISTER_POINT_WRAPPER(pcl::PointXYZRGBL, pcl::_PointXYZRGBL)
-
-POINT_CLOUD_REGISTER_POINT_STRUCT (pcl::_PointXYZHSV,
-    (float, x, x)
-    (float, y, y)
-    (float, z, z)
-    (float, h, h)
-    (float, s, s)
-    (float, v, v)
-)
-POINT_CLOUD_REGISTER_POINT_WRAPPER(pcl::PointXYZHSV, pcl::_PointXYZHSV)
-
-POINT_CLOUD_REGISTER_POINT_STRUCT (pcl::PointXY,
-    (float, x, x)
-    (float, y, y)
-)
-
-POINT_CLOUD_REGISTER_POINT_STRUCT (pcl::PointUV,
-    (float, u, u)
-    (float, v, v)
-)
-
-POINT_CLOUD_REGISTER_POINT_STRUCT (pcl::InterestPoint,
-    (float, x, x)
-    (float, y, y)
-    (float, z, z)
-    (float, strength, strength)
-)
-
-POINT_CLOUD_REGISTER_POINT_STRUCT (pcl::_PointXYZI,
-    (float, x, x)
-    (float, y, y)
-    (float, z, z)
-    (float, intensity, intensity)
-)
-POINT_CLOUD_REGISTER_POINT_WRAPPER(pcl::PointXYZI, pcl::_PointXYZI)
-
-POINT_CLOUD_REGISTER_POINT_STRUCT (pcl::PointXYZL,
-    (float, x, x)
-    (float, y, y)
-    (float, z, z)
-    (uint32_t, label, label)
-)
-
-POINT_CLOUD_REGISTER_POINT_STRUCT (pcl::Label,
-    (uint32_t, label, label)
-)
-
-POINT_CLOUD_REGISTER_POINT_STRUCT (pcl::_Normal,
-    (float, normal_x, normal_x)
-    (float, normal_y, normal_y)
-    (float, normal_z, normal_z)
-    (float, curvature, curvature)
-)
-POINT_CLOUD_REGISTER_POINT_WRAPPER(pcl::Normal, pcl::_Normal)
-
-POINT_CLOUD_REGISTER_POINT_STRUCT (pcl::_Axis,
-    (float, normal_x, normal_x)
-    (float, normal_y, normal_y)
-    (float, normal_z, normal_z)
-)
-POINT_CLOUD_REGISTER_POINT_WRAPPER(pcl::Axis, pcl::_Axis)
-
-POINT_CLOUD_REGISTER_POINT_STRUCT (pcl::PointNormal,
-    (float, x, x)
-    (float, y, y)
-    (float, z, z)
-    (float, normal_x, normal_x)
-    (float, normal_y, normal_y)
-    (float, normal_z, normal_z)
-    (float, curvature, curvature)
-)
-POINT_CLOUD_REGISTER_POINT_STRUCT (pcl::_PointXYZRGBNormal,
-    (float, x, x)
-    (float, y, y)
-    (float, z, z)
-    (float, rgb, rgb)
-    (float, normal_x, normal_x)
-    (float, normal_y, normal_y)
-    (float, normal_z, normal_z)
-    (float, curvature, curvature)
-)
-POINT_CLOUD_REGISTER_POINT_WRAPPER(pcl::PointXYZRGBNormal, pcl::_PointXYZRGBNormal)
-POINT_CLOUD_REGISTER_POINT_STRUCT (pcl::PointXYZINormal,
-    (float, x, x)
-    (float, y, y)
-    (float, z, z)
-    (float, intensity, intensity)
-    (float, normal_x, normal_x)
-    (float, normal_y, normal_y)
-    (float, normal_z, normal_z)
-    (float, curvature, curvature)
-)
-POINT_CLOUD_REGISTER_POINT_STRUCT (pcl::PointXYZLNormal,
-    (float, x, x)
-    (float, y, y)
-    (float, z, z)
-    (uint32_t, label, label)
-    (float, normal_x, normal_x)
-    (float, normal_y, normal_y)
-    (float, normal_z, normal_z)
-    (float, curvature, curvature)
-)
-POINT_CLOUD_REGISTER_POINT_STRUCT (pcl::PointWithRange,
-    (float, x, x)
-    (float, y, y)
-    (float, z, z)
-    (float, range, range)
-)
-
-POINT_CLOUD_REGISTER_POINT_STRUCT (pcl::_PointWithViewpoint,
-    (float, x, x)
-    (float, y, y)
-    (float, z, z)
-    (float, vp_x, vp_x)
-    (float, vp_y, vp_y)
-    (float, vp_z, vp_z)
-)
-POINT_CLOUD_REGISTER_POINT_WRAPPER(pcl::PointWithViewpoint, pcl::_PointWithViewpoint)
-
-POINT_CLOUD_REGISTER_POINT_STRUCT (pcl::MomentInvariants,
-    (float, j1, j1)
-    (float, j2, j2)
-    (float, j3, j3)
-)
-
-POINT_CLOUD_REGISTER_POINT_STRUCT (pcl::PrincipalRadiiRSD,
-    (float, r_min, r_min)
-    (float, r_max, r_max)
-)
-
-POINT_CLOUD_REGISTER_POINT_STRUCT (pcl::Boundary,
-    (uint8_t, boundary_point, boundary_point)
-)
-
-POINT_CLOUD_REGISTER_POINT_STRUCT (pcl::PrincipalCurvatures,
-    (float, principal_curvature_x, principal_curvature_x)
-    (float, principal_curvature_y, principal_curvature_y)
-    (float, principal_curvature_z, principal_curvature_z)
-    (float, pc1, pc1)
-    (float, pc2, pc2)
-)
-
-POINT_CLOUD_REGISTER_POINT_STRUCT (pcl::PFHSignature125,
-    (float[125], histogram, pfh)
-)
-
-POINT_CLOUD_REGISTER_POINT_STRUCT (pcl::PFHRGBSignature250,
-    (float[250], histogram, pfhrgb)
-)
-
-POINT_CLOUD_REGISTER_POINT_STRUCT (pcl::PPFSignature,
-    (float, f1, f1)
-    (float, f2, f2)
-    (float, f3, f3)
-    (float, f4, f4)
-    (float, alpha_m, alpha_m)
-)
-
-POINT_CLOUD_REGISTER_POINT_STRUCT (pcl::CPPFSignature,
-    (float, f1, f1)
-    (float, f2, f2)
-    (float, f3, f3)
-    (float, f4, f4)
-    (float, f5, f5)
-    (float, f6, f6)
-    (float, f7, f7)
-    (float, f8, f8)
-    (float, f9, f9)
-    (float, f10, f10)
-    (float, alpha_m, alpha_m)
-)
-
-POINT_CLOUD_REGISTER_POINT_STRUCT (pcl::PPFRGBSignature,
-    (float, f1, f1)
-    (float, f2, f2)
-    (float, f3, f3)
-    (float, f4, f4)
-    (float, r_ratio, r_ratio)
-    (float, g_ratio, g_ratio)
-    (float, b_ratio, b_ratio)
-    (float, alpha_m, alpha_m)
-)
-
-POINT_CLOUD_REGISTER_POINT_STRUCT (pcl::NormalBasedSignature12,
-    (float[12], values, values)
-)
-
-POINT_CLOUD_REGISTER_POINT_STRUCT (pcl::ShapeContext1980,
-    (float[1980], descriptor, shape_context)
-    (float[9], rf, rf)
-)
-
-POINT_CLOUD_REGISTER_POINT_STRUCT (pcl::UniqueShapeContext1960,
-    (float[1960], descriptor, shape_context)
-    (float[9], rf, rf)
-)
-
-POINT_CLOUD_REGISTER_POINT_STRUCT (pcl::SHOT352,
-    (float[352], descriptor, shot)
-    (float[9], rf, rf)
-)
-
-POINT_CLOUD_REGISTER_POINT_STRUCT (pcl::SHOT1344,
-    (float[1344], descriptor, shot)
-    (float[9], rf, rf)
-)
-
-POINT_CLOUD_REGISTER_POINT_STRUCT (pcl::FPFHSignature33,
-    (float[33], histogram, fpfh)
-)
-
-POINT_CLOUD_REGISTER_POINT_STRUCT (pcl::BRISKSignature512,
-    (float, scale, brisk_scale)
-    (float, orientation, brisk_orientation)
-    (unsigned char[64], descriptor, brisk_descriptor512)
-)
-
-POINT_CLOUD_REGISTER_POINT_STRUCT (pcl::VFHSignature308,
-    (float[308], histogram, vfh)
-)
-
-POINT_CLOUD_REGISTER_POINT_STRUCT (pcl::GRSDSignature21,
-    (float[21], histogram, grsd)
-)
-
-POINT_CLOUD_REGISTER_POINT_STRUCT (pcl::ESFSignature640,
-    (float[640], histogram, esf)
-)
-
-POINT_CLOUD_REGISTER_POINT_STRUCT(pcl::GASDSignature512,
-    (float[512], histogram, gasd)
-)
-
-POINT_CLOUD_REGISTER_POINT_STRUCT(pcl::GASDSignature984,
-    (float[984], histogram, gasd)
-)
-
-POINT_CLOUD_REGISTER_POINT_STRUCT(pcl::GASDSignature7992,
-    (float[7992], histogram, gasd)
-)
-
-POINT_CLOUD_REGISTER_POINT_STRUCT (pcl::Narf36,
-    (float[36], descriptor, descriptor)
-)
-
-POINT_CLOUD_REGISTER_POINT_STRUCT (pcl::GFPFHSignature16,
-    (float[16], histogram, gfpfh)
-)
-
-POINT_CLOUD_REGISTER_POINT_STRUCT (pcl::IntensityGradient,
-    (float, gradient_x, gradient_x)
-    (float, gradient_y, gradient_y)
-    (float, gradient_z, gradient_z)
-)
-
-POINT_CLOUD_REGISTER_POINT_STRUCT (pcl::PointWithScale,
-    (float, x, x)
-    (float, y, y)
-    (float, z, z)
-    (float, scale, scale)
-)
-
-POINT_CLOUD_REGISTER_POINT_STRUCT(pcl::PointSurfel,
-    (float, x, x)
-    (float, y, y)
-    (float, z, z)
-    (float, normal_x, normal_x)
-    (float, normal_y, normal_y)
-    (float, normal_z, normal_z)
-    (uint32_t, rgba, rgba)
-    (float, radius, radius)
-    (float, confidence, confidence)
-    (float, curvature, curvature)
-)
-
-POINT_CLOUD_REGISTER_POINT_STRUCT (pcl::_ReferenceFrame,
-    (float[3], x_axis, x_axis)
-    (float[3], y_axis, y_axis)
-    (float[3], z_axis, z_axis)
-)
-POINT_CLOUD_REGISTER_POINT_WRAPPER(pcl::ReferenceFrame, pcl::_ReferenceFrame)
-
-POINT_CLOUD_REGISTER_POINT_STRUCT (pcl::_PointDEM,
-    (float, x, x)
-    (float, y, y)
-    (float, z, z)
-    (float, intensity, intensity)
-    (float, intensity_variance, intensity_variance)
-    (float, height_variance, height_variance)
-)
-POINT_CLOUD_REGISTER_POINT_WRAPPER(pcl::PointDEM, pcl::_PointDEM)
-
-POINT_CLOUD_REGISTER_POINT_STRUCT (pcl::SCurVSignature210,
-    (float[210], histogram, scurv)
-)
-
-namespace pcl 
-{
-  // Allow float 'rgb' data to match to the newer uint32 'rgba' tag. This is so
-  // you can load old 'rgb' PCD files into e.g. a PointCloud<PointXYZRGBA>.
-  template<typename PointT>
-  struct FieldMatches<PointT, fields::rgba>
-  {
-    bool operator() (const pcl::PCLPointField& field)
-    {
-      if (field.name == "rgb")
-      {
-        // For fixing the alpha value bug #1141, the rgb field can also match
-        // uint32.
-        return ((field.datatype == pcl::PCLPointField::FLOAT32 ||
-                 field.datatype == pcl::PCLPointField::UINT32) &&
-                field.count == 1);
-      }
-      else
-      {
-        return (field.name == traits::name<PointT, fields::rgba>::value &&
-                field.datatype == traits::datatype<PointT, fields::rgba>::value &&
-                field.count == traits::datatype<PointT, fields::rgba>::size);
-      }
-    }
-  };
-  template<typename PointT>
-  struct FieldMatches<PointT, fields::rgb>
-  {
-    bool operator() (const pcl::PCLPointField& field)
-    {
-      if (field.name == "rgba")
-      {
-        return (field.datatype == pcl::PCLPointField::UINT32 &&
-                field.count == 1);
-      }
-      else
-      {
-        // For fixing the alpha value bug #1141, rgb can also match uint32
-        return (field.name == traits::name<PointT, fields::rgb>::value &&
-                (field.datatype == traits::datatype<PointT, fields::rgb>::value ||
-                 field.datatype == pcl::PCLPointField::UINT32) &&
-                field.count == traits::datatype<PointT, fields::rgb>::size);
-      }
-    }
-  };
-
-  namespace traits
-  {
-
-    /** \brief Metafunction to check if a given point type has a given field.
-     *
-     *  Example usage at run-time:
-     *
-     *  \code
-     *  bool curvature_available = pcl::traits::has_field<PointT, pcl::fields::curvature>::value;
-     *  \endcode
-     *
-     *  Example usage at compile-time:
-     *
-     *  \code
-     *  BOOST_MPL_ASSERT_MSG ((pcl::traits::has_field<PointT, pcl::fields::label>::value),
-     *                        POINT_TYPE_SHOULD_HAVE_LABEL_FIELD,
-     *                        (PointT));
-     *  \endcode
-     */
-    template <typename PointT, typename Field>
-    struct has_field : boost::mpl::contains<typename pcl::traits::fieldList<PointT>::type, Field>::type
-    { };
-
-    /** Metafunction to check if a given point type has all given fields. */
-    template <typename PointT, typename Field>
-    struct has_all_fields : boost::mpl::fold<Field,
-                                             boost::mpl::bool_<true>,
-                                             boost::mpl::and_<boost::mpl::_1,
-                                                              has_field<PointT, boost::mpl::_2> > >::type
-    { };
-
-    /** Metafunction to check if a given point type has any of the given fields. */
-    template <typename PointT, typename Field>
-    struct has_any_field : boost::mpl::fold<Field,
-                                            boost::mpl::bool_<false>,
-                                            boost::mpl::or_<boost::mpl::_1,
-                                                            has_field<PointT, boost::mpl::_2> > >::type
-    { };
-
-    /** Metafunction to check if a given point type has x, y, and z fields. */
-    template <typename PointT>
-    struct has_xyz : has_all_fields<PointT, boost::mpl::vector<pcl::fields::x,
-                                                               pcl::fields::y,
-                                                               pcl::fields::z> >
-    { };
-
-    /** Metafunction to check if a given point type has normal_x, normal_y, and
-      * normal_z fields. */
-    template <typename PointT>
-    struct has_normal : has_all_fields<PointT, boost::mpl::vector<pcl::fields::normal_x,
-                                                                  pcl::fields::normal_y,
-                                                                  pcl::fields::normal_z> >
-    { };
-
-    /** Metafunction to check if a given point type has curvature field. */
-    template <typename PointT>
-    struct has_curvature : has_field<PointT, pcl::fields::curvature>
-    { };
-
-    /** Metafunction to check if a given point type has intensity field. */
-    template <typename PointT>
-    struct has_intensity : has_field<PointT, pcl::fields::intensity>
-    { };
-
-    /** Metafunction to check if a given point type has either rgb or rgba field. */
-    template <typename PointT>
-    struct has_color : has_any_field<PointT, boost::mpl::vector<pcl::fields::rgb,
-                                                                pcl::fields::rgba> >
-    { };
-
-    /** Metafunction to check if a given point type has label field. */
-    template <typename PointT>
-    struct has_label : has_field<PointT, pcl::fields::label>
-    { };
-
-  }
-
-=======
->>>>>>> 0757613f
 } // namespace pcl
 /** @} */
 
