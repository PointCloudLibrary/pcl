/*
 * Software License Agreement (BSD License)
 *
 *  Point Cloud Library (PCL) - www.pointclouds.org
 *  Copyright (c) 2009-present, Willow Garage, Inc.
 *  Copyright (c) 2012-, Open Perception, Inc.
 *
 *  All rights reserved.
 *
 *  Redistribution and use in source and binary forms, with or without
 *  modification, are permitted provided that the following conditions
 *  are met:
 *
 *   * Redistributions of source code must retain the above copyright
 *     notice, this list of conditions and the following disclaimer.
 *   * Redistributions in binary form must reproduce the above
 *     copyright notice, this list of conditions and the following
 *     disclaimer in the documentation and/or other materials provided
 *     with the distribution.
 *   * Neither the name of the copyright holder(s) nor the names of its
 *     contributors may be used to endorse or promote products derived
 *     from this software without specific prior written permission.
 *
 *  THIS SOFTWARE IS PROVIDED BY THE COPYRIGHT HOLDERS AND CONTRIBUTORS
 *  "AS IS" AND ANY EXPRESS OR IMPLIED WARRANTIES, INCLUDING, BUT NOT
 *  LIMITED TO, THE IMPLIED WARRANTIES OF MERCHANTABILITY AND FITNESS
 *  FOR A PARTICULAR PURPOSE ARE DISCLAIMED. IN NO EVENT SHALL THE
 *  COPYRIGHT OWNER OR CONTRIBUTORS BE LIABLE FOR ANY DIRECT, INDIRECT,
 *  INCIDENTAL, SPECIAL, EXEMPLARY, OR CONSEQUENTIAL DAMAGES (INCLUDING,
 *  BUT NOT LIMITED TO, PROCUREMENT OF SUBSTITUTE GOODS OR SERVICES;
 *  LOSS OF USE, DATA, OR PROFITS; OR BUSINESS INTERRUPTION) HOWEVER
 *  CAUSED AND ON ANY THEORY OF LIABILITY, WHETHER IN CONTRACT, STRICT
 *  LIABILITY, OR TORT (INCLUDING NEGLIGENCE OR OTHERWISE) ARISING IN
 *  ANY WAY OUT OF THE USE OF THIS SOFTWARE, EVEN IF ADVISED OF THE
 *  POSSIBILITY OF SUCH DAMAGE.
 *
 * $Id$
 *
 */

#pragma once

#include <pcl/common/centroid.h>
#include <pcl/conversions.h>
#include <pcl/common/point_tests.h> // for pcl::isFinite

#include <boost/fusion/algorithm/transformation/filter_if.hpp> // for boost::fusion::filter_if
#include <boost/fusion/algorithm/iteration/for_each.hpp> // for boost::fusion::for_each
#include <boost/mpl/size.hpp> // for boost::mpl::size


namespace pcl
{

template <typename PointT, typename Scalar> inline unsigned int
compute3DCentroid (ConstCloudIterator<PointT> &cloud_iterator,
                   Eigen::Matrix<Scalar, 4, 1> &centroid)
{
  unsigned cp = 0;

  // Initialize to 0
  Eigen::Matrix<Scalar, 4, 1> accu = Eigen::Matrix<Scalar, 4, 1>::Zero ();

  // For each point in the cloud
  // If the data is dense, we don't need to check for NaN
  while (cloud_iterator.isValid ())
  {
    // Check if the point is invalid
    if (pcl::isFinite (*cloud_iterator))
    {
      accu += cloud_iterator->getVector4fMap ().template cast<Scalar> ();
      ++cp;
    }
    ++cloud_iterator;
  }
  if (cp)
  {
    accu /= static_cast<Scalar> (cp);
    centroid = accu;
    centroid[3] = 1;
  }

  return (cp);
}


template <typename PointT, typename Scalar> inline unsigned int
compute3DCentroid (const pcl::PointCloud<PointT> &cloud,
                   Eigen::Matrix<Scalar, 4, 1> &centroid)
{
  if (cloud.empty ())
    return (0);

  // Initialize to 0
  Eigen::Matrix<Scalar, 4, 1> accu = Eigen::Matrix<Scalar, 4, 1>::Zero ();
  // For each point in the cloud
  // If the data is dense, we don't need to check for NaN
  if (cloud.is_dense)
  {
    for (const auto& point: cloud)
    {
      accu += point.getVector4fMap ().template cast<Scalar> ();
    }
    accu /= static_cast<Scalar> (cloud.size ());
    centroid = accu;
    centroid[3] = 1;

    return (static_cast<unsigned int> (cloud.size ()));
  }
  // NaN or Inf values could exist => check for them
  unsigned cp = 0;
  for (const auto& point: cloud)
  {
    // Check if the point is invalid
    if (!isFinite (point))
      continue;

    accu += point.getVector4fMap ().template cast<Scalar> ();
    ++cp;
  }
  if (cp)
  {
    accu /= static_cast<Scalar> (cp);
    centroid = accu;
    centroid[3] = 1;
  }

  return (cp);
}


template <typename PointT, typename Scalar> inline unsigned int
compute3DCentroid (const pcl::PointCloud<PointT> &cloud,
                   const Indices &indices,
                   Eigen::Matrix<Scalar, 4, 1> &centroid)
{
  if (indices.empty ())
    return (0);

  // Initialize to 0
  Eigen::Matrix<Scalar, 4, 1> accu = Eigen::Matrix<Scalar, 4, 1>::Zero ();
  // If the data is dense, we don't need to check for NaN
  if (cloud.is_dense)
  {
    for (const auto& index : indices)
    {
      accu += cloud[index].getVector4fMap ().template cast<Scalar> ();
    }
    accu /= static_cast<Scalar> (indices.size ());
    centroid = accu;
    centroid[3] = 1;
    return (static_cast<unsigned int> (indices.size ()));
  }
  // NaN or Inf values could exist => check for them
<<<<<<< HEAD
  unsigned cp = 0;
  for (const int& index : indices)
=======
    unsigned cp = 0;
  for (const auto& index : indices)
>>>>>>> ff9adcf7
  {
    // Check if the point is invalid
    if (!isFinite (cloud [index]))
      continue;

    accu += cloud[index].getVector4fMap ().template cast<Scalar> ();
    ++cp;
  }
  if (cp)
  {
    accu /= static_cast<Scalar> (cp);
    centroid = accu;
    centroid[3] = 1;
  }

  return (cp);
}


template <typename PointT, typename Scalar> inline unsigned int
compute3DCentroid (const pcl::PointCloud<PointT> &cloud,
                   const pcl::PointIndices &indices,
                   Eigen::Matrix<Scalar, 4, 1> &centroid)
{
  return (pcl::compute3DCentroid (cloud, indices.indices, centroid));
}


template <typename PointT, typename Scalar> inline unsigned
computeCovarianceMatrix (const pcl::PointCloud<PointT> &cloud,
                         const Eigen::Matrix<Scalar, 4, 1> &centroid,
                         Eigen::Matrix<Scalar, 3, 3> &covariance_matrix)
{
  if (cloud.empty ())
    return (0);

  // Initialize to 0
  Eigen::Matrix<Scalar, 4, 4> accu = Eigen::Matrix<Scalar, 4, 4>::Zero ();

  unsigned point_count;
  // If the data is dense, we don't need to check for NaN
  if (cloud.is_dense)
  {
    point_count = static_cast<unsigned> (cloud.size ());
    // For each point in the cloud
    for (const auto& point: cloud)
    {
      Eigen::Matrix<Scalar, 4, 1> pt;
      pt = point.getVector4fMap ().template cast<Scalar> () - centroid;
      accu += pt * pt.transpose ();
    }
  }
  // NaN or Inf values could exist => check for them
  else
  {
    point_count = 0;
    // For each point in the cloud
    for (const auto& point: cloud)
    {
      // Check if the point is invalid
      if (!isFinite (point))
        continue;

      Eigen::Matrix<Scalar, 4, 1> pt;
      pt = point.getVector4fMap ().template cast<Scalar> () - centroid;
      accu += pt * pt.transpose ();

      ++point_count;
    }
  }
  if (point_count)
  {
    covariance_matrix = accu.template block<3, 3> (0, 0);
  }

  return (point_count);
}


template <typename PointT, typename Scalar> inline unsigned int
computeCovarianceMatrixNormalized (const pcl::PointCloud<PointT> &cloud,
                                   const Eigen::Matrix<Scalar, 4, 1> &centroid,
                                   Eigen::Matrix<Scalar, 3, 3> &covariance_matrix)
{
  unsigned point_count = pcl::computeCovarianceMatrix (cloud, centroid, covariance_matrix);
  if (point_count)
    covariance_matrix /= static_cast<Scalar> (point_count);
  return (point_count);
}


template <typename PointT, typename Scalar> inline unsigned int
computeCovarianceMatrix (const pcl::PointCloud<PointT> &cloud,
                         const Indices &indices,
                         const Eigen::Matrix<Scalar, 4, 1> &centroid,
                         Eigen::Matrix<Scalar, 3, 3> &covariance_matrix)
{
  if (indices.empty ())
    return (0);

  // Initialize to 0
  Eigen::Matrix<Scalar, 4, 4> accu = Eigen::Matrix<Scalar, 4, 4>::Zero ();

  std::size_t point_count;
  // If the data is dense, we don't need to check for NaN
  if (cloud.is_dense)
  {
    point_count = indices.size ();
    // For each point in the cloud
    for (const auto& idx: indices)
    {
      Eigen::Matrix<Scalar, 4, 1> pt;
      pt = cloud[idx].getVector4fMap ().template cast<Scalar> () - centroid;
      accu += pt * pt.transpose ();
    }
  }
  // NaN or Inf values could exist => check for them
  else
  {
    point_count = 0;
    // For each point in the cloud
    for (const auto &index : indices)
    {
      // Check if the point is invalid
      if (!isFinite (cloud[index]))
        continue;

      Eigen::Matrix<Scalar, 4, 1> pt;
      pt = cloud[index].getVector4fMap ().template cast<Scalar> () - centroid;
      accu += pt * pt.transpose ();

      ++point_count;
    }
  }
  if (point_count)
  {
    covariance_matrix = accu.template block<3, 3> (0,0);
  }
  return (static_cast<unsigned int> (point_count));
}


template <typename PointT, typename Scalar> inline unsigned int
computeCovarianceMatrix (const pcl::PointCloud<PointT> &cloud,
                         const pcl::PointIndices &indices,
                         const Eigen::Matrix<Scalar, 4, 1> &centroid,
                         Eigen::Matrix<Scalar, 3, 3> &covariance_matrix)
{
  return (pcl::computeCovarianceMatrix (cloud, indices.indices, centroid, covariance_matrix));
}


template <typename PointT, typename Scalar> inline unsigned int
computeCovarianceMatrixNormalized (const pcl::PointCloud<PointT> &cloud,
                                   const Indices &indices,
                                   const Eigen::Matrix<Scalar, 4, 1> &centroid,
                                   Eigen::Matrix<Scalar, 3, 3> &covariance_matrix)
{
  unsigned point_count = pcl::computeCovarianceMatrix (cloud, indices, centroid, covariance_matrix);
  if (point_count)
    covariance_matrix /= static_cast<Scalar> (point_count);

  return (point_count);
}


template <typename PointT, typename Scalar> inline unsigned int
computeCovarianceMatrixNormalized (const pcl::PointCloud<PointT> &cloud,
                                   const pcl::PointIndices &indices,
                                   const Eigen::Matrix<Scalar, 4, 1> &centroid,
                                   Eigen::Matrix<Scalar, 3, 3> &covariance_matrix)
{
  return computeCovarianceMatrixNormalized(cloud, indices.indices, centroid, covariance_matrix);
}


template <typename PointT, typename Scalar> inline unsigned int
computeCovarianceMatrix (const pcl::PointCloud<PointT> &cloud,
                         Eigen::Matrix<Scalar, 3, 3> &covariance_matrix)
{
  // Initialize to 0
  Eigen::Matrix<Scalar, 4, 4> accu = Eigen::Matrix<Scalar, 4, 4>::Zero ();

  unsigned int point_count;
  if (cloud.is_dense)
  {
    point_count = static_cast<unsigned int> (cloud.size ());
    // For each point in the cloud
    for (const auto& point: cloud)
    {
      accu += (point.getVector4fMap ().template cast<Scalar> () *
               point.getVector4fMap ().transpose ().template cast<Scalar> ());
    }
  }
  else
  {
    point_count = 0;
    for (const auto& point: cloud)
    {
      if (!isFinite (point))
        continue;

      accu += (point.getVector4fMap ().template cast<Scalar> () *
               point.getVector4fMap ().transpose ().template cast<Scalar> ());
      ++point_count;
    }
  }

  if (point_count)
  {
    accu /= static_cast<Scalar> (point_count);
    covariance_matrix = accu.template block<3,3> (0,0);
  }
  return (point_count);
}


template <typename PointT, typename Scalar> inline unsigned int
computeCovarianceMatrix (const pcl::PointCloud<PointT> &cloud,
                         const Indices &indices,
                         Eigen::Matrix<Scalar, 3, 3> &covariance_matrix)
{
  // Initialize to 0
  Eigen::Matrix<Scalar, 4, 4> accu = Eigen::Matrix<Scalar, 4, 4>::Zero ();

  unsigned int point_count;
  if (cloud.is_dense)
  {
    point_count = static_cast<unsigned int> (indices.size ());
    for (const auto &index : indices)
    {
      accu += (cloud[index].getVector4fMap ().template cast<Scalar> () *
               cloud[index].getVector4fMap ().template cast<Scalar> ().transpose ());
    }
  }
  else
  {
    point_count = 0;
    for (const auto &index : indices)
    {
      if (!isFinite (cloud[index]))
        continue;

      accu += (cloud[index].getVector4fMap ().template cast<Scalar> () *
               cloud[index].getVector4fMap ().template cast<Scalar> ().transpose ());
      ++point_count;
    }
  }
  if (point_count)
  {
    accu /= static_cast<Scalar> (point_count);
    covariance_matrix = accu.template block<3,3> (0,0);
  }
  return (point_count);
}


template <typename PointT, typename Scalar> inline unsigned int
computeCovarianceMatrix (const pcl::PointCloud<PointT> &cloud,
                         const pcl::PointIndices &indices,
                         Eigen::Matrix<Scalar, 3, 3> &covariance_matrix)
{
  return (computeCovarianceMatrix (cloud, indices.indices, covariance_matrix));
}


template <typename PointT, typename Scalar> inline unsigned int
computeMeanAndCovarianceMatrix (const pcl::PointCloud<PointT> &cloud,
                                Eigen::Matrix<Scalar, 3, 3> &covariance_matrix,
                                Eigen::Matrix<Scalar, 4, 1> &centroid)
{
  Eigen::Matrix<Scalar, 4, 4> accu_cov = Eigen::Matrix<Scalar, 4, 4>::Zero ();
  Eigen::Matrix<Scalar, 4, 1> accu = Eigen::Matrix<Scalar, 4, 1>::Zero ();
  std::size_t point_count;
  if (cloud.is_dense)
  {
    point_count = cloud.size ();
    // For each point in the cloud
    for (const auto& point: cloud)
    {
      accu_cov += (point.getVector4fMap ().template cast<Scalar> () *
                   point.getVector4fMap ().transpose ().template cast<Scalar> ());
      accu += point.getVector4fMap ().template cast<Scalar> ();
    }
  }
  else
  {
    point_count = 0;
    for (const auto& point: cloud)
    {
      if (!isFinite (point))
        continue;

      accu_cov += (point.getVector4fMap ().template cast<Scalar> () *
                   point.getVector4fMap ().transpose ().template cast<Scalar> ());
      accu += point.getVector4fMap ().template cast<Scalar> ();

      ++point_count;
    }
  }
  if (point_count)
  {
    accu_cov /= static_cast<Scalar> (point_count);
    centroid = accu / static_cast<Scalar> (point_count);
    centroid[3] = 1;
    accu_cov -= centroid * centroid.transpose ();
    covariance_matrix = accu_cov.template block<3, 3> (0, 0);
  }
  return (static_cast<unsigned int> (point_count));
}


template <typename PointT, typename Scalar> inline unsigned int
computeMeanAndCovarianceMatrix (const pcl::PointCloud<PointT> &cloud,
                                const Indices &indices,
                                Eigen::Matrix<Scalar, 3, 3> &covariance_matrix,
                                Eigen::Matrix<Scalar, 4, 1> &centroid)
{
  Eigen::Matrix<Scalar, 4, 4> accu_cov = Eigen::Matrix<Scalar, 4, 4>::Zero ();
  Eigen::Matrix<Scalar, 4, 1> accu = Eigen::Matrix<Scalar, 4, 1>::Zero ();
  std::size_t point_count;
  if (cloud.is_dense)
  {
    point_count = indices.size ();
    for (const auto &index : indices)
    {
      accu_cov += (cloud[index].getVector4fMap ().template cast<Scalar> () *
                   cloud[index].getVector4fMap ().template cast<Scalar> ().transpose ());
      accu += cloud[index].getVector4fMap ().template cast<Scalar> ();
    }
  }
  else
  {
    point_count = 0;
    for (const auto &index : indices)
    {
      if (!isFinite (cloud[index]))
        continue;

      accu_cov += (cloud[index].getVector4fMap ().template cast<Scalar> () *
                   cloud[index].getVector4fMap ().template cast<Scalar> ().transpose ());
      accu += cloud[index].getVector4fMap ().template cast<Scalar> ();
      ++point_count;
    }
  }
  if (point_count)
  {
    centroid = accu / static_cast<Scalar> (point_count);
    centroid[3] = 1;
    accu_cov /= static_cast<Scalar> (point_count);
    accu_cov -= centroid * centroid.transpose ();
    covariance_matrix = accu_cov.template block<3, 3> (0, 0);
  }

  return (static_cast<unsigned int> (point_count));
}


template <typename PointT, typename Scalar> inline unsigned int
computeMeanAndCovarianceMatrix (const pcl::PointCloud<PointT> &cloud,
                                const pcl::PointIndices &indices,
                                Eigen::Matrix<Scalar, 3, 3> &covariance_matrix,
                                Eigen::Matrix<Scalar, 4, 1> &centroid)
{
  return (computeMeanAndCovarianceMatrix (cloud, indices.indices, covariance_matrix, centroid));
}


template <typename PointT, typename Scalar> void
demeanPointCloud (ConstCloudIterator<PointT> &cloud_iterator,
                  const Eigen::Matrix<Scalar, 4, 1> &centroid,
                  pcl::PointCloud<PointT> &cloud_out,
                  int npts)
{
  // Calculate the number of points if not given
  if (npts == 0)
  {
    while (cloud_iterator.isValid ())
    {
      ++npts;
      ++cloud_iterator;
    }
    cloud_iterator.reset ();
  }

  int i = 0;
  cloud_out.resize (npts);
  // Subtract the centroid from cloud_in
  while (cloud_iterator.isValid ())
  {
    cloud_out[i].x = cloud_iterator->x - centroid[0];
    cloud_out[i].y = cloud_iterator->y - centroid[1];
    cloud_out[i].z = cloud_iterator->z - centroid[2];
    ++i;
    ++cloud_iterator;
  }
  cloud_out.width = cloud_out.size ();
  cloud_out.height = 1;
}


template <typename PointT, typename Scalar> void
demeanPointCloud (const pcl::PointCloud<PointT> &cloud_in,
                  const Eigen::Matrix<Scalar, 4, 1> &centroid,
                  pcl::PointCloud<PointT> &cloud_out)
{
  cloud_out = cloud_in;

  // Subtract the centroid from cloud_in
  for (auto& point: cloud_out)
  {
    point.x -= static_cast<float> (centroid[0]);
    point.y -= static_cast<float> (centroid[1]);
    point.z -= static_cast<float> (centroid[2]);
  }
}


template <typename PointT, typename Scalar> void
demeanPointCloud (const pcl::PointCloud<PointT> &cloud_in,
                  const Indices &indices,
                  const Eigen::Matrix<Scalar, 4, 1> &centroid,
                  pcl::PointCloud<PointT> &cloud_out)
{
  cloud_out.header = cloud_in.header;
  cloud_out.is_dense = cloud_in.is_dense;
  if (indices.size () == cloud_in.size ())
  {
    cloud_out.width    = cloud_in.width;
    cloud_out.height   = cloud_in.height;
  }
  else
  {
    cloud_out.width    = indices.size ();
    cloud_out.height   = 1;
  }
  cloud_out.resize (indices.size ());

  // Subtract the centroid from cloud_in
  for (std::size_t i = 0; i < indices.size (); ++i)
  {
    cloud_out[i].x = static_cast<float> (cloud_in[indices[i]].x - centroid[0]);
    cloud_out[i].y = static_cast<float> (cloud_in[indices[i]].y - centroid[1]);
    cloud_out[i].z = static_cast<float> (cloud_in[indices[i]].z - centroid[2]);
  }
}


template <typename PointT, typename Scalar> void
demeanPointCloud (const pcl::PointCloud<PointT> &cloud_in,
                  const pcl::PointIndices& indices,
                  const Eigen::Matrix<Scalar, 4, 1> &centroid,
                  pcl::PointCloud<PointT> &cloud_out)
{
  return (demeanPointCloud (cloud_in, indices.indices, centroid, cloud_out));
}


template <typename PointT, typename Scalar> void
demeanPointCloud (ConstCloudIterator<PointT> &cloud_iterator,
                  const Eigen::Matrix<Scalar, 4, 1> &centroid,
                  Eigen::Matrix<Scalar, Eigen::Dynamic, Eigen::Dynamic> &cloud_out,
                  int npts)
{
  // Calculate the number of points if not given
  if (npts == 0)
  {
    while (cloud_iterator.isValid ())
    {
      ++npts;
      ++cloud_iterator;
    }
    cloud_iterator.reset ();
  }

  cloud_out = Eigen::Matrix<Scalar, 4, Eigen::Dynamic>::Zero (4, npts);        // keep the data aligned

  int i = 0;
  while (cloud_iterator.isValid ())
  {
    cloud_out (0, i) = cloud_iterator->x - centroid[0];
    cloud_out (1, i) = cloud_iterator->y - centroid[1];
    cloud_out (2, i) = cloud_iterator->z - centroid[2];
    ++i;
    ++cloud_iterator;
  }
}


template <typename PointT, typename Scalar> void
demeanPointCloud (const pcl::PointCloud<PointT> &cloud_in,
                  const Eigen::Matrix<Scalar, 4, 1> &centroid,
                  Eigen::Matrix<Scalar, Eigen::Dynamic, Eigen::Dynamic> &cloud_out)
{
  std::size_t npts = cloud_in.size ();

  cloud_out = Eigen::Matrix<Scalar, 4, Eigen::Dynamic>::Zero (4, npts);        // keep the data aligned

  for (std::size_t i = 0; i < npts; ++i)
  {
    cloud_out (0, i) = cloud_in[i].x - centroid[0];
    cloud_out (1, i) = cloud_in[i].y - centroid[1];
    cloud_out (2, i) = cloud_in[i].z - centroid[2];
    // One column at a time
    //cloud_out.block<4, 1> (0, i) = cloud_in[i].getVector4fMap () - centroid;
  }

  // Make sure we zero the 4th dimension out (1 row, N columns)
  //cloud_out.block (3, 0, 1, npts).setZero ();
}


template <typename PointT, typename Scalar> void
demeanPointCloud (const pcl::PointCloud<PointT> &cloud_in,
                  const Indices &indices,
                  const Eigen::Matrix<Scalar, 4, 1> &centroid,
                  Eigen::Matrix<Scalar, Eigen::Dynamic, Eigen::Dynamic> &cloud_out)
{
  std::size_t npts = indices.size ();

  cloud_out = Eigen::Matrix<Scalar, 4, Eigen::Dynamic>::Zero (4, npts);        // keep the data aligned

  for (std::size_t i = 0; i < npts; ++i)
  {
    cloud_out (0, i) = cloud_in[indices[i]].x - centroid[0];
    cloud_out (1, i) = cloud_in[indices[i]].y - centroid[1];
    cloud_out (2, i) = cloud_in[indices[i]].z - centroid[2];
    // One column at a time
    //cloud_out.block<4, 1> (0, i) = cloud_in[indices[i]].getVector4fMap () - centroid;
  }

  // Make sure we zero the 4th dimension out (1 row, N columns)
  //cloud_out.block (3, 0, 1, npts).setZero ();
}


template <typename PointT, typename Scalar> void
demeanPointCloud (const pcl::PointCloud<PointT> &cloud_in,
                  const pcl::PointIndices &indices,
                  const Eigen::Matrix<Scalar, 4, 1> &centroid,
                  Eigen::Matrix<Scalar, Eigen::Dynamic, Eigen::Dynamic> &cloud_out)
{
  return (pcl::demeanPointCloud (cloud_in, indices.indices, centroid, cloud_out));
}


template <typename PointT, typename Scalar> inline void
computeNDCentroid (const pcl::PointCloud<PointT> &cloud,
                   Eigen::Matrix<Scalar, Eigen::Dynamic, 1> &centroid)
{
  using FieldList = typename pcl::traits::fieldList<PointT>::type;

  // Get the size of the fields
  centroid.setZero (boost::mpl::size<FieldList>::value);

  if (cloud.empty ())
    return;

  // Iterate over each point
  for (const auto& pt: cloud)
  {
    // Iterate over each dimension
    pcl::for_each_type<FieldList> (NdCentroidFunctor<PointT, Scalar> (pt, centroid));
  }
  centroid /= static_cast<Scalar> (cloud.size ());
}


template <typename PointT, typename Scalar> inline void
computeNDCentroid (const pcl::PointCloud<PointT> &cloud,
                   const Indices &indices,
                   Eigen::Matrix<Scalar, Eigen::Dynamic, 1> &centroid)
{
  using FieldList = typename pcl::traits::fieldList<PointT>::type;

  // Get the size of the fields
  centroid.setZero (boost::mpl::size<FieldList>::value);

  if (indices.empty ())
    return;

  // Iterate over each point
  for (const auto& index: indices)
  {
    // Iterate over each dimension
    pcl::for_each_type<FieldList> (NdCentroidFunctor<PointT, Scalar> (cloud[index], centroid));
  }
  centroid /= static_cast<Scalar> (indices.size ());
}


template <typename PointT, typename Scalar> inline void
computeNDCentroid (const pcl::PointCloud<PointT> &cloud,
                   const pcl::PointIndices &indices,
                   Eigen::Matrix<Scalar, Eigen::Dynamic, 1> &centroid)
{
  return (pcl::computeNDCentroid (cloud, indices.indices, centroid));
}

template <typename PointT> void
CentroidPoint<PointT>::add (const PointT& point)
{
  // Invoke add point on each accumulator
  boost::fusion::for_each (accumulators_, detail::AddPoint<PointT> (point));
  ++num_points_;
}

template <typename PointT>
template <typename PointOutT> void
CentroidPoint<PointT>::get (PointOutT& point) const
{
  if (num_points_ != 0)
  {
    // Filter accumulators so that only those that are compatible with
    // both PointT and requested point type remain
    auto ca = boost::fusion::filter_if<detail::IsAccumulatorCompatible<PointT, PointOutT>> (accumulators_);
    // Invoke get point on each accumulator in filtered list
    boost::fusion::for_each (ca, detail::GetPoint<PointOutT> (point, num_points_));
  }
}


template <typename PointInT, typename PointOutT> std::size_t
computeCentroid (const pcl::PointCloud<PointInT>& cloud,
                      PointOutT& centroid)
{
  pcl::CentroidPoint<PointInT> cp;

  if (cloud.is_dense)
    for (const auto& point: cloud)
      cp.add (point);
  else
    for (const auto& point: cloud)
      if (pcl::isFinite (point))
        cp.add (point);

  cp.get (centroid);
  return (cp.getSize ());
}


template <typename PointInT, typename PointOutT> std::size_t
computeCentroid (const pcl::PointCloud<PointInT>& cloud,
                      const Indices& indices,
                      PointOutT& centroid)
{
  pcl::CentroidPoint<PointInT> cp;

  if (cloud.is_dense)
    for (const auto &index : indices)
      cp.add (cloud[index]);
  else
    for (const auto &index : indices)
      if (pcl::isFinite (cloud[index]))
        cp.add (cloud[index]);

  cp.get (centroid);
  return (cp.getSize ());
}

} // namespace pcl
<|MERGE_RESOLUTION|>--- conflicted
+++ resolved
@@ -152,13 +152,8 @@
     return (static_cast<unsigned int> (indices.size ()));
   }
   // NaN or Inf values could exist => check for them
-<<<<<<< HEAD
-  unsigned cp = 0;
-  for (const int& index : indices)
-=======
-    unsigned cp = 0;
+  index_t cp = 0;
   for (const auto& index : indices)
->>>>>>> ff9adcf7
   {
     // Check if the point is invalid
     if (!isFinite (cloud [index]))
