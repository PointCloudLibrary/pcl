--- conflicted
+++ resolved
@@ -2,12 +2,8 @@
  * Software License Agreement (BSD License)
  *
  *  Point Cloud Library (PCL) - www.pointclouds.org
-<<<<<<< HEAD
- *  Copyright (c) 2014-, Open Perception, Inc.
-=======
  *  Copyright (c) 2010, Willow Garage, Inc.
  *  Copyright (c) 2012-, Open Perception, Inc.
->>>>>>> b0182c02
  *
  *  All rights reserved.
  *
@@ -39,12 +35,8 @@
  *  POSSIBILITY OF SUCH DAMAGE.
  *
  */
-<<<<<<< HEAD
-
-=======
 #ifndef PCL_POLYNOMIAL_CALCULATIONS_HPP_
 #define PCL_POLYNOMIAL_CALCULATIONS_HPP_
->>>>>>> b0182c02
 
 ////////////////////////////////////
 
