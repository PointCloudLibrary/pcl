--- conflicted
+++ resolved
@@ -1,4 +1,3 @@
-<<<<<<< HEAD
 /*
  * Software License Agreement (BSD License)
  *
@@ -36,12 +35,7 @@
  *
  */
 
-
-#ifndef KISS_FTR_H
-#define KISS_FTR_H
-=======
 #pragma once
->>>>>>> b0182c02
 
 #include "kiss_fft.h"
 #ifdef __cplusplus
