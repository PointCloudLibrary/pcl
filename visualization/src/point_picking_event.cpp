/*
 * Software License Agreement (BSD License)
 *
 *  Point Cloud Library (PCL) - www.pointclouds.org
 *  Copyright (c) 2010-2011, Willow Garage, Inc.
 *  Copyright (c) 2012-, Open Perception, Inc.
 *
 *  All rights reserved.
 *
 *  Redistribution and use in source and binary forms, with or without
 *  modification, are permitted provided that the following conditions
 *  are met:
 *
 *   * Redistributions of source code must retain the above copyright
 *     notice, this list of conditions and the following disclaimer.
 *   * Redistributions in binary form must reproduce the above
 *     copyright notice, this list of conditions and the following
 *     disclaimer in the documentation and/or other materials provided
 *     with the distribution.
 *   * Neither the name of the copyright holder(s) nor the names of its
 *     contributors may be used to endorse or promote products derived
 *     from this software without specific prior written permission.
 *
 *  THIS SOFTWARE IS PROVIDED BY THE COPYRIGHT HOLDERS AND CONTRIBUTORS
 *  "AS IS" AND ANY EXPRESS OR IMPLIED WARRANTIES, INCLUDING, BUT NOT
 *  LIMITED TO, THE IMPLIED WARRANTIES OF MERCHANTABILITY AND FITNESS
 *  FOR A PARTICULAR PURPOSE ARE DISCLAIMED. IN NO EVENT SHALL THE
 *  COPYRIGHT OWNER OR CONTRIBUTORS BE LIABLE FOR ANY DIRECT, INDIRECT,
 *  INCIDENTAL, SPECIAL, EXEMPLARY, OR CONSEQUENTIAL DAMAGES (INCLUDING,
 *  BUT NOT LIMITED TO, PROCUREMENT OF SUBSTITUTE GOODS OR SERVICES;
 *  LOSS OF USE, DATA, OR PROFITS; OR BUSINESS INTERRUPTION) HOWEVER
 *  CAUSED AND ON ANY THEORY OF LIABILITY, WHETHER IN CONTRACT, STRICT
 *  LIABILITY, OR TORT (INCLUDING NEGLIGENCE OR OTHERWISE) ARISING IN
 *  ANY WAY OUT OF THE USE OF THIS SOFTWARE, EVEN IF ADVISED OF THE
 *  POSSIBILITY OF SUCH DAMAGE.
 *
 */

#include <pcl/visualization/point_picking_event.h>
#include <pcl/visualization/interactor_style.h>
#include <vtkVersion.h>
#include <vtkPointPicker.h>
#include <vtkAreaPicker.h>
#include <vtkRenderWindowInteractor.h>
#include <vtkDataSet.h>
#include <vtkPolyData.h>
#include <vtkIdTypeArray.h>
#include <vtkExtractGeometry.h>
#include <vtkPointData.h>
#include <vtkVertexGlyphFilter.h>
#include <vtkPlanes.h>
#include <vtkXYPlotActor.h>
#include <vtkRenderer.h>
#include <vtkRenderWindow.h>
#include <vtkMapper.h>
#include <vtkProp3DCollection.h>

/////////////////////////////////////////////////////////////////////////////////////////////
void
pcl::visualization::PointPickingCallback::Execute (vtkObject *caller, unsigned long eventid, void*)
{
  PCLVisualizerInteractorStyle *style = reinterpret_cast<PCLVisualizerInteractorStyle*>(caller);
  vtkRenderWindowInteractor* iren = reinterpret_cast<pcl::visualization::PCLVisualizerInteractorStyle*>(caller)->GetInteractor ();
  
  if (style->CurrentMode == 0)
  {
    if ((eventid == vtkCommand::LeftButtonPressEvent) && (iren->GetShiftKey () > 0))
    {
      float x = 0, y = 0, z = 0;
      int idx = performSinglePick (iren, x, y, z);
      // Create a PointPickingEvent if a point was selected
      if (idx != -1)
      {
        pcl::visualization::CloudActorMapPtr cam_ptr = style->getCloudActorMap();
        vtkSmartPointer<vtkActor> actor_ptr = actor_;
        const auto actor = std::find_if(cam_ptr->cbegin(), cam_ptr->cend(), [&actor_ptr](const auto& cloud_actor) { return cloud_actor.second.actor == actor_ptr; });
        const std::string name = (actor != cam_ptr->cend()) ? actor->first : "not_found";
          
        PointPickingEvent event (idx, x, y, z, name);
        style->point_picking_signal_ (event);
      }
    }
    else if ((eventid == vtkCommand::LeftButtonPressEvent) && (iren->GetAltKey () == 1))
    {
      pick_first_ = !pick_first_;
      float x = 0, y = 0, z = 0;
      int idx = -1;
      if (pick_first_)
        idx_ = performSinglePick (iren, x_, y_, z_);
      else
        idx = performSinglePick (iren, x, y, z);
      // Create a PointPickingEvent
      PointPickingEvent event (idx_, idx, x_, y_, z_, x, y, z);
      style->point_picking_signal_ (event);
    }
    // Call the parent's class mouse events
    if (eventid == vtkCommand::LeftButtonPressEvent)
      style->OnLeftButtonDown ();
    else if (eventid == vtkCommand::LeftButtonReleaseEvent)
      style->OnLeftButtonUp ();
  }
  else
  {
    if (eventid == vtkCommand::LeftButtonPressEvent)
    {
      style->OnLeftButtonDown ();
      x_ = static_cast<float> (iren->GetEventPosition ()[0]);
      y_ = static_cast<float> (iren->GetEventPosition ()[1]);
    }
    else if (eventid == vtkCommand::LeftButtonReleaseEvent)
    {
      style->OnLeftButtonUp ();
      std::map<std::string, std::vector<int>> cloudIndices;
      pcl::visualization::CloudActorMapPtr cam_ptr = style->getCloudActorMap();
      int nb_points = performAreaPick (iren, cam_ptr, cloudIndices);
      AreaPickingEvent event (nb_points, cloudIndices);
      style->area_picking_signal_ (event);
    }
  }
}

/////////////////////////////////////////////////////////////////////////////////////////////
int
pcl::visualization::PointPickingCallback::performSinglePick (vtkRenderWindowInteractor *iren)
{
  vtkPointPicker* point_picker = vtkPointPicker::SafeDownCast (iren->GetPicker ());
  
  if (!point_picker)
  {
    pcl::console::print_error ("Point picker not available, not selecting any points!\n");
    return -1;
  }

  int mouse_x = iren->GetEventPosition ()[0];
  int mouse_y = iren->GetEventPosition ()[1];

  iren->StartPickCallback ();
  vtkRenderer *ren = iren->FindPokedRenderer (mouse_x, mouse_y);
  point_picker->Pick (mouse_x, mouse_y, 0.0, ren);

  return (static_cast<int> (point_picker->GetPointId ()));
}

/////////////////////////////////////////////////////////////////////////////////////////////
int
pcl::visualization::PointPickingCallback::performSinglePick (
    vtkRenderWindowInteractor *iren,
    float &x, float &y, float &z)
{
  vtkPointPicker* point_picker = vtkPointPicker::SafeDownCast (iren->GetPicker ());

  if (!point_picker)
  {
    pcl::console::print_error ("Point picker not available, not selecting any points!\n");
    return (-1);
  }

  int mouse_x = iren->GetEventPosition ()[0];
  int mouse_y = iren->GetEventPosition ()[1];

  iren->StartPickCallback ();
  vtkRenderer *ren = iren->FindPokedRenderer (mouse_x, mouse_y);
  point_picker->Pick (mouse_x, mouse_y, 0.0, ren);

  int idx = static_cast<int> (point_picker->GetPointId ());
  if (point_picker->GetDataSet ())
  {
    double p[3];
    point_picker->GetDataSet ()->GetPoint (idx, p);
    x = float (p[0]); y = float (p[1]); z = float (p[2]);
    actor_ = point_picker->GetActor();
  }

  return (idx);
}

/////////////////////////////////////////////////////////////////////////////////////////////
int
<<<<<<< HEAD
pcl::visualization::PointPickingCallback::performAreaPick (vtkRenderWindowInteractor *iren,pcl::visualization::CloudActorMapPtr cam_ptr,
                                                           std::map<std::string, std::vector<int>>& cloudIndices)
=======
pcl::visualization::PointPickingCallback::performAreaPick (vtkRenderWindowInteractor *iren,
                                                           std::vector<int> &indices) const
>>>>>>> 8d7033e2
{
  vtkAreaPicker *picker = static_cast<vtkAreaPicker*> (iren->GetPicker ());
  vtkRenderer *ren = iren->FindPokedRenderer (iren->GetEventPosition ()[0], iren->GetEventPosition ()[1]);
  picker->AreaPick (x_, y_, iren->GetEventPosition ()[0], iren->GetEventPosition ()[1], ren);
  if (picker->GetProp3Ds())
  {
    int pt_numb=0;
    vtkProp3DCollection* props = picker->GetProp3Ds();
    vtkCollectionSimpleIterator pit;
    vtkProp3D* prop;
    for(props->InitTraversal(pit);(prop = props->GetNextProp3D(pit));)
    {
      vtkSmartPointer<vtkActor> actor = vtkActor::SafeDownCast(prop);
      if (!actor)
        { continue; }
        
      vtkPolyData* pd = vtkPolyData::SafeDownCast(actor->GetMapper()->GetInput());
      if(pd->GetPointData()->HasArray("Indices"))
            pd->GetPointData()->RemoveArray("Indices");

      vtkSmartPointer<vtkIdTypeArray> IDs = vtkSmartPointer<vtkIdTypeArray>::New();
      IDs->SetNumberOfComponents(1);
      IDs->SetName("Indices");
      for(vtkIdType i = 0; i < pd->GetNumberOfPoints(); i++)
        IDs->InsertNextValue(i);

      pd->GetPointData()->AddArray(IDs);

      vtkPlanes* frustum = picker->GetFrustum();

      vtkSmartPointer<vtkExtractGeometry> extract_geometry = vtkSmartPointer<vtkExtractGeometry>::New();
      extract_geometry->SetImplicitFunction(frustum);
  #if VTK_MAJOR_VERSION < 6
      extract_geometry->SetInput(pd);
  #else
      extract_geometry->SetInputData(pd);
  #endif

      extract_geometry->Update();

      vtkSmartPointer<vtkVertexGlyphFilter> glyph_filter = vtkSmartPointer<vtkVertexGlyphFilter>::New ();
      glyph_filter->SetInputConnection (extract_geometry->GetOutputPort ());
      glyph_filter->Update ();

      vtkPolyData* selected = glyph_filter->GetOutput ();
      vtkIdTypeArray* GlobalIDs  = vtkIdTypeArray::SafeDownCast(selected->GetPointData()->GetArray("Indices"));

      std::vector<int> actorIndices;
      assert (GlobalIDs->GetSize());
      
      actorIndices.reserve (selected->GetNumberOfPoints ());
      for (vtkIdType i = 0; i < selected->GetNumberOfPoints (); i++)
        actorIndices.push_back(static_cast<int>(GlobalIDs->GetValue(i)));
        
      pt_numb+= selected->GetNumberOfPoints ();
      
      const auto actorSelected = std::find_if(cam_ptr->cbegin(), cam_ptr->cend(), [&actor](const auto& cloud_actor) { return cloud_actor.second.actor == actor; });
      const std::string name = (actorSelected!= cam_ptr->cend()) ? actorSelected->first : "not_found";
      cloudIndices.insert({name, std::move(actorIndices)});
    }
    return (pt_numb);
  }
  return (-1);
}<|MERGE_RESOLUTION|>--- conflicted
+++ resolved
@@ -176,13 +176,8 @@
 
 /////////////////////////////////////////////////////////////////////////////////////////////
 int
-<<<<<<< HEAD
-pcl::visualization::PointPickingCallback::performAreaPick (vtkRenderWindowInteractor *iren,pcl::visualization::CloudActorMapPtr cam_ptr,
-                                                           std::map<std::string, std::vector<int>>& cloudIndices)
-=======
 pcl::visualization::PointPickingCallback::performAreaPick (vtkRenderWindowInteractor *iren,
                                                            std::vector<int> &indices) const
->>>>>>> 8d7033e2
 {
   vtkAreaPicker *picker = static_cast<vtkAreaPicker*> (iren->GetPicker ());
   vtkRenderer *ren = iren->FindPokedRenderer (iren->GetEventPosition ()[0], iren->GetEventPosition ()[1]);
