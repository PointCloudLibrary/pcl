--- conflicted
+++ resolved
@@ -76,12 +76,8 @@
         performSinglePick (vtkRenderWindowInteractor *iren, float &x, float &y, float &z);
 
         int
-<<<<<<< HEAD
-        performAreaPick (vtkRenderWindowInteractor *iren,pcl::visualization::CloudActorMapPtr cam_ptr,
-                                                           std::map<std::string, std::vector<int>>& cloudIndices );
-=======
         performAreaPick (vtkRenderWindowInteractor *iren, std::vector<int> &indices) const;
->>>>>>> 8d7033e2
+
 
       private:
         float x_, y_, z_;
