--- conflicted
+++ resolved
@@ -117,17 +117,8 @@
 {
 
   // Create the pcd reader thread once for all outofcore nodes
-<<<<<<< HEAD
-  if (OutofcoreCloud::pcd_reader_thread.get() == nullptr)
-  {
-//    OutofcoreCloud::pcd_reader_thread = boost::shared_ptr<std::thread>(new std::thread(&OutofcoreCloud::pcdReaderThread, this));
+  if (!OutofcoreCloud::pcd_reader_thread)
     OutofcoreCloud::pcd_reader_thread = pcl::make_shared<std::thread>(&OutofcoreCloud::pcdReaderThread);
-  }
-
-=======
-  if (!OutofcoreCloud::pcd_reader_thread)
-    OutofcoreCloud::pcd_reader_thread.reset (new std::thread (&OutofcoreCloud::pcdReaderThread));
->>>>>>> cb92b7d7
 
   octree_ = pcl::make_shared<OctreeDisk> (tree_root, true);
   octree_->getBoundingBox (bbox_min_, bbox_max_);
